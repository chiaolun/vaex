#!/usr/bin/env python
# -*- coding: utf-8 -*-
import numpy as np
import h5py
from optparse import OptionParser
import os
import sys

if 1: # astropy not working :s
	import pdb
	#pdb.set_trace()
	# fix from Chris Beaumont 
	import astropy.logger
	astropy.logger.log.disable_warnings_logging()
	import astropy.io.votable


import thread
import threading
import time
import itertools

import gavi.vaex.plot_windows as vp
import gavi.vaex.undo
import gavi.selection
import gavi.kld
import gavi.utils

#import subspacefind
#import ctypes
import numexpr as ne

import imp

import gavi.logging
logger = gavi.logging.getLogger("gavi.vaex")


import sys
import locale
locale.setlocale(locale.LC_ALL, )
import encodings

print "DEFAULT ENCODING is: %s"%(sys.getdefaultencoding())
print "FILE SYSTEM ENCODING is: %s"%(sys.getfilesystemencoding())
if 0:
	if sys.getfilesystemencoding() == None: # TODO: why does this happen in pyinstaller?
		def getfilesystemencoding_wrapper():
			return "UTF-8"
		sys.getfilesystemencoding = getfilesystemencoding_wrapper

# samp stuff
#import astropy.io.votable
import thread
import threading
import time
from gavi.samp import Samp


custom = None
path = os.path.expanduser('~/.medavaex/custom.py')
print path
if os.path.exists(path):
	customModule = imp.load_source('gavi.custom', path)
	custom = customModule.Custom()
else:
	custom = None
	print >>sys.stderr, path, "does not exist"

if getattr(sys, 'frozen', False):
    application_path = os.path.dirname(sys.executable)
elif __file__:
    application_path = os.path.dirname(__file__)

# for osx
application_path = os.path.abspath(".")

if 0:
	N = 1e9
	array = np.arange(N)
	counts = np.zeros(10, dtype=np.float64)
	if 0:
		#ptr = array.ctypes.data_as(ctypes.POINTER(ctypes.c_float))
		col_a = subspacefind.make_column(array)
		#col_b = subspacefind.make_column(array)
		col_b = subspacefind.SquareColumn(col_a)
		col_b2 = subspacefind.SquareColumn(col_b)
		col_b3 = subspacefind.SquareColumn(col_b2)
		col_b4 = subspacefind.SquareColumn(col_b3)
		col_c = subspacefind.DivConstColumn(col_b4, N**2)

		print col_a.get(10)
		#array[:] = array**2/N**2
		print col_a.get(10)
		print col_c.get(10)
		print sum(counts)

		with gavi.utils.Timer("hist"):
			subspacefind.histogram1d(col_c, counts, 0., 1.)
	else:
		step = 1000
		res = array[:len(array)/step] * 0.0
		Nstep = len(res)
		col_c = subspacefind.make_column(res)
		#ne.set_num_threads(10)
		vmax = None
		with gavi.utils.Timer("hist"):
			for i in range(step):
				a = array[i*Nstep:(i+1)*Nstep]
				#ne.evaluate("log(a)**2/N**2", out=res)
				ne.evaluate("sqrt(a**2+a**3)", out=res)
				if vmax is None:
					vmax = res.max()
				else:
					vmax = max(vmax, res.max())
				subspacefind.histogram1d(col_c, counts, 0., 1.)
		print  vmax
	print counts
	#col_a = subspacefind.DoubleColumn(array)
	sys.exit(0)
if 0:
	class NavigationToolbar(NavigationToolbarQt):
		def __init__(self, canvas, axes, parent):
			self.toolitems = [k for k in self.toolitems if (k[0] is None) or (k[0].lower() in "home pan zoom")]
			#self.toolitems.append()
			super(NavigationToolbar, self).__init__(canvas, parent)
			self.parent = parent
			self.axes = axes
			#self.basedir = os.path.join(matplotlib.rcParams[ 'datapath' ],'images')
			#print self.basedir
			self.extra_toolitems = [
				('Select', 'Select point', 'filesave', 'select_point'),
				('Lasso', 'Lasso select', 'matplotlib', 'select_lasso'),
							]
			for text, tooltip_text, image_file, callback in self.extra_toolitems:
				a = self.addAction(self._icon(image_file + '.png'), text, getattr(self, callback))
				a.setCheckable(True)
				self._actions[callback] = a
				if tooltip_text is not None:
					a.setToolTip(tooltip_text)
			self._idPress = None
			self._idRelease = None
			self.lasso = None
			
		def sync_buttons(self):
			self._actions['select_point'].setChecked(self._active == 'SELECT_POINT')
			self._actions['select_lasso'].setChecked(self._active == 'SELECT_LASSO')

		def select_point(self, *args):
			print self._active
			name = 'SELECT_POINT'
			self._active = None if self._active == name else name
			self.sync_buttons()
			if self._idPress is not None:
				self._idPress = self.canvas.mpl_disconnect(self._idPress)
				self._idRelease = self.canvas.mpl_disconnect(self._idRelease)

			if self.lasso:
				self.lasso.active = False
				self.lasso.disconnect_events()
				self.lasso = None
				
			if self._active == name:
				self._idPress = self.canvas.mpl_connect(
					'button_press_event', self.parent.press_select_point)
				self.canvas.widgetlock(self)
				self.set_message('select point')
			else:
				self.canvas.widgetlock.release(self)
				self.set_message('')
		
		def select_lasso(self, *args):
			print self._active
			name = 'SELECT_LASSO'
			self._active = None if self._active == name else name
			self.sync_buttons()
			if self._idPress is not None:
				self._idPress = self.canvas.mpl_disconnect(self._idPress)
				self._idRelease = self.canvas.mpl_disconnect(self._idRelease)
				
			if self._active == name:
				#self._idPress = self.canvas.mpl_connect('button_press_event', self.press_select_lasso)
				#self._idPress = self.canvas.mpl_connect('button_release_event', self.release_select_lasso)
				#self.canvas.widgetlock(self)
				#self.lasso = LassoSelector(evt.inaxes, (evt.xdata, evt.ydata), self.lasso_callback)
				self.lasso = LassoSelector(self.axes, self.lasso_callback)
				self.canvas.draw()
				self.set_message('lasso select point')
			else:
				#self.canvas.widgetlock.release(self)
				#self.set_message('')
				self.lasso.active = False
				self.lasso.disconnect_events()
				self.lasso = None

		def press_select_lasso(self, evt):
			print "lasso", self.canvas.widgetlock.locked()
			self.canvas.draw()
			if not self.canvas.widgetlock.locked():
				self.canvas.widgetlock(self.lasso)

		def release_select_lasso(self, evt):
			if self.lasso:
				self.canvas.widgetlock.release(self.lasso)
				self.lasso = None
			self.canvas.draw()
				
			
		def lasso_callback(self, vertices):
			#print vertices
			x, y = np.array(vertices).T
			mask = np.zeros(len(self.parent.datax), dtype=np.uint8)
			meanx = x.mean()
			meany = y.mean()
			radius = np.sqrt((meanx-x)**2 + (meany-y)**2).max()
			#print (x, y, self.parent.datax, self.parent.datay, mask, meanx, meany, radius)
			gavi.selection.pnpoly(x, y, self.parent.datax, self.parent.datay, mask, meanx, meany, radius)
			self.parent.set_mask(mask==1)
		
#from PySide import QtGui, QtCore
try:
	from PyQt4 import QtGui, QtCore
	import sip
	sip.setapi('QVariant', 1)
except ImportError, e1:
	try:
		from PySide import QtGui, QtCore
	except ImportError, e2:
		print >>sys.stderr, "could not import PyQt4 or PySide, please install"
		print >>sys.stderr, "errors: ", repr(e1), repr(e2)
		sys.exit(1)
	

from gavi.samp import Samp

usage = """
Convert VO table from SAMP to hdf5 format:

Example:

gavi-data-samp2hdf5 -o photometry.hdf5

Now open topcat:
topcat -f csv $GAVI_DATA/scl_photo.csv

...

"""
#parser = OptionParser(usage=usage)

#parser.add_option("-n", "--name",
 #                 help="dataset name [default=%default]", default="data", type=str)
#parser.add_option("-o", "--output",
#                 help="dataset output filename [by default the suffix of input filename will be replaced by hdf5]", default=None, type=str)
#(options, args) = parser.parse_args()

#if len(args) != 1:
#	print "Program requires output filename as argument"
#	sys.exit(1)


import h5py
import mmap

def error(title, msg):
	print "Error", title, msg

from gavi.dataset import *
		
possibleFractions = [10**base * f for base in [-3,-2,-1,0] for f in [0.25, 0.5, 0.75, 1.]]
possibleFractions.insert(0,10**-4)
print possibleFractions

class DataList(QtGui.QListWidget):
	def __init__(self, parent):
		super(DataList, self).__init__(parent)
		self.icon = QtGui.QIcon('icons/png/24x24/devices/memory.png')
		#self.items 
		
	def __testfill(self):
		self.addHdf5("/home/data/gavi/gaussian3d-1e8-b.hdf5")
		self.addHdf5("/home/data/gavi/gaussian3d-1e9-b.hdf5")
		self.addHdf5("/home/data/gavi/rave/rave-dr5-shuffled.hdf5")
		self.addHdf5("/home/data/gavi/helmi2000-FeH-s2.hdf5")
		
		#self.addGadgetHdf5("/Users/users/breddels/mab/models/nbody/gcsink/gadget/sink_nfw_soft/output/snapshot_213.hdf5")
		#self.addGadgetHdf5("/Users/users/breddels/mab/models/nbody/gcsink/gadget/sink_einasto_2kpc_fornax/IC.hdf5")
		#self.addGadgetHdf5("/Users/users/breddels/mab/models/nbody/hernquist/gadget/hernquist_half/output/snapshot_000.hdf5")
		
		self.addHdf5("/Users/maartenbreddels/gavi/src/SubspaceFinding/data/gaussian4d-1e7.hdf5")
		self.addHdf5("/Users/maartenbreddels/gavi/src/SubspaceFinding/data/helmi2000-FeH-s2.hdf5")
		
		#self.addGadget2("/home/data/gavi/egpbos/snap_008")
		self.addHdf5("/Users/users/breddels/gavi/src/SubspaceFinding/data/helmi2000-FeH-s2-shuffled.hdf5")
		
		try:
			hmmap = HansMemoryMapped("data/Orbitorb9.ac8.10000.100.5.orb.bin", "data/Orbitorb9.ac8.10000.100.5.orb.omega2")
			self.addDataset(hmmap)
		except:
			print "oops"
		self.addHdf5('/home/data/gavi/Aq-A-2-999-shuffled.hdf5')
		
		#self.addGadgetHdf5('/home/data/gavi/snap_800.hdf5')
		# 0 - gas
		# 1 - halo
		# 2 disk
		# 4 new stars
		# 5 sat
		
		for index, name in list(enumerate("gas halo disk stars sat".split()))[::-1]:
			self.addGadgetHdf5('data/disk2nv_N6N5_z0.1h_RfAs0.5H_no_H1_0.5_nH01_vw5s_ml50_st-snap_800.hdf5', name, index)
		for index, name in list(enumerate("gas halo disk stars sat".split()))[::-1]:
			self.addGadgetHdf5('/home/data/gavi/oldplanar_c15_md0.002_z0.1h_H4_0.5_nH01_vw5s_ml30_sM2e9-snap_400.hdf5', name, index)
			
			
		
	def setBestFraction(self, dataset):
		Nmax = 1000*1000*10
		for fraction in possibleFractions[::-1]:
			N  = dataset.current_slice[1] - dataset.current_slice[0]
			if N > Nmax:
				dataset.setFraction(fraction)
			else:
				break
			

	def addDataset(self, dataset):
		self.setBestFraction(dataset)
		item = QtGui.QListWidgetItem(self)
		item.setText(dataset.name)
		#self.icon = QIcon.fromTheme('document-open')
		item.setIcon(self.icon)
		item.setToolTip("file: " +dataset.filename)
		item.setData(QtCore.Qt.UserRole, dataset)
		self.setCurrentItem(item)

	def addGadget2(self, filename, auto_fraction=True):
		if not os.path.exists(filename):
			return
			
		self.hdf5file = MemoryMappedGadget(filename)
		if auto_fraction:
			self.setBestFraction(self.hdf5file)
		item = QtGui.QListWidgetItem(self)
		item.setText(self.hdf5file.name)
		item.setToolTip("file: " +self.hdf5file.filename)
		#self.icon = QIcon.fromTheme('document-open')
		item.setIcon(self.icon)
		item.setData(QtCore.Qt.UserRole, self.hdf5file)
		self.setCurrentItem(item)
			
		
	
	def addGadgetHdf5(self, filename, name, particleType):
		if not os.path.exists(filename):
			return
		try:
			self.hdf5file = Hdf5MemoryMappedGadget(filename, name, particleType)
		except KeyError:
			return
		self.setBestFraction(self.hdf5file)
		item = QtGui.QListWidgetItem(self)
		item.setText(self.hdf5file.name)
		#self.icon = QIcon.fromTheme('document-open')
		item.setToolTip("file: " +self.hdf5file.filename)
		item.setIcon(self.icon)
		item.setData(QtCore.Qt.UserRole, self.hdf5file)
		self.setCurrentItem(item)
	
	def addHdf5(self, filename, auto_fraction=True):
		if not os.path.exists(filename):
			return
		
		self.hdf5file = Hdf5MemoryMapped(filename)
		if auto_fraction:
			self.setBestFraction(self.hdf5file)
		item = QtGui.QListWidgetItem(self)
		item.setText(self.hdf5file.name)
		item.setToolTip("file: " +self.hdf5file.filename)
		#self.icon = QIcon.fromTheme('document-open')
		item.setIcon(self.icon)
		item.setData(QtCore.Qt.UserRole, self.hdf5file)
		self.setCurrentItem(item)
		#self.setCurrentRow(0)
		
	def _addHdf5(filename, columns):
		h5file = h5py.File(filename)
		
		
		print f
		print fileno
		mapping = mmap.mmap(fileno, 0, prot=mmap.PROT_READ)
		

class Worker(QtCore.QThread):
	def __init__(self, parent, name, func, *args, **kwargs):
		QtCore.QThread.__init__(self, parent=None)
		self.func = func
		self.args = args
		self.kwargs = kwargs
		self.name = name
		self.signal = QtCore.SIGNAL("signal")
	
	def run(self):
		time.sleep(0.1)
		print "in thread", self.currentThreadId()
		self.result = self.func(*self.args, **self.kwargs)
		print "result:", self.result
		#self.emit(self.signal, self.result)
		#self.exec_()
import multiprocessing

def MyStats(object):
	def __init__(self, data):
		self.data = data
		
	def __call___(self, args):
		print args
		#stat_name, column_name = args
		#print "do", stat_name, "on", column_name
		return 1
		#f = stats[stat_name]
		#return column_name, stat_name, f(self.data.columns[column_name])

#stats = {"minimum": lambda x: str(np.nanmin(x)), "maximum": lambda x: str(np.nanmax(x)), "mean": lambda x: str(np.mean(x)), "std": lambda x: str(np.std(x)), "median": lambda x: str(np.median(x))}
stats = {"minimum": lambda x: str(np.nanmin(x)), "maximum": lambda x: str(np.nanmax(x)), "mean": lambda x: str(np.mean(x)), "std": lambda x: str(np.std(x))}
def statsrun(args):
	columns, stat_name, column_name = args
	f = stats[stat_name]
	#print args
	return 1

class StatWorker(QtCore.QThread):
	def __init__(self, parent, data):
		QtCore.QThread.__init__(self, parent=parent)
		self.data = data

	def run(self):
		time.sleep(0.1)
		print "in thread", self.currentThreadId()
		jobs = [(stat_name, column_name) for stat_name in stats.keys() for column_name in self.data.columns.keys()]
		@parallelize(cores=QtCore.QThread.idealThreadCount())
		def dostats(args, data=self.data):
			stat_name, column_name = args
			columns = data.columns
			f = stats[stat_name]
			result = f(columns[column_name][slice(*data.current_slice)])
			print result
			return result
		values = dostats(jobs)
		self.results = {}
		for job, value in zip(jobs, values):
			stat_name, column_name = job
			if stat_name not in self.results:
				self.results[stat_name] = {}
			self.results[stat_name][column_name] = value
		print "results", self.results
		
		
		

from mab.parallelize import parallelize
        
       
class StatisticsDialog(QtGui.QDialog):
	def __init__(self, parent, data):
		super(StatisticsDialog, self).__init__(parent)
		self.data = data
		
		#self.form_layout = QtGui.QFormLayout()
		#self.min = QtGui.QLabel('...computing...', self)
		#self.form_layout.addRow('Minimum:', self.min)
		#self.setLayout(self.form_layout)
		
		self.boxlist = QtGui.QHBoxLayout(self)
		
		self.headers = ['minimum', 'maximum', 'mean', 'std']
		
		#WorkerMinimum = lambda parent, data, column_name: Worker(parent, 'minimum', lambda data, column_name: str(min(data.columns[column_name])), data=data, column_name=column_name)
		#WorkerMaximum = lambda parent, data, column_name: Worker(parent, 'maximum', lambda data, column_name: str(max(data.columns[column_name])), data=data, column_name=column_name)
		#self.workers = {'minimum':WorkerMinimum, 'maximum': WorkerMaximum}
		
		self.table = QtGui.QTableWidget(data.nColumns, len(self.headers), self)
		self.table.setHorizontalHeaderLabels(self.headers)
		self.table.setVerticalHeaderLabels(self.data.columns.keys())
		
		
		
		
		#pool = multiprocessing.Pool() #processes=QtCore.QThread.idealThreadCount())
		#print "jobs:", jobs
		worker = StatWorker(self, self.data)
		def onFinish(worker=worker):
			for column, stat in enumerate(self.headers):
				for row, column_name in enumerate(self.data.columns.keys()):
					value = worker.results[stat][column_name]
					item = QtGui.QTableWidgetItem(value)
					self.table.setItem(row, column, item)
					
			
		worker.finished.connect(onFinish)
		worker.start()
		#for name in self.header:
		#for column_name in self.data.colums.keys():
		#	self.table.set
		#worker.finished.connect(onFinish)
		if 0:
			self.worker_list = [] # keep references
			def onFinish():
				for column, stat in enumerate(self.headers):
					for row, column_name in enumerate(self.data.columns.keys()):
						value = worker.results[stat][column_name]
						item = QtGui.QTableWidgetItem(worker.result)
						self.table.setItem(row, column, item)
			for column, stat in enumerate(self.headers):
				for row, column_name in enumerate(self.data.columns.keys()):
					worker = self.workers[stat](parent, data, column_name)
					def onFinish(worker=worker, row=row, column=column):
						print "finished running", worker.result
						item = QtGui.QTableWidgetItem(worker.result)
						self.table.setItem(row, column, item)
					worker.finished.connect(onFinish)
					print "starting", row, column
					worker.start(QtCore.QThread.IdlePriority)
					self.worker_list.append(worker) # keeps reference to avoid GC
		
		
		self.boxlist.addWidget(self.table)
		self.setLayout(self.boxlist)
		
		
		
		
		if 0:
			#w1 = Worker(self, lambda data: str(min(data.columns.items()[0])), self.data)
			self.w1 = Worker(self, self.test, self.data)
			#self.connect(self.w1, self.w1.signal, self.setmin)
			def setmin():
				print self.min.setText(self.w1.result)
			self.w1.finished.connect(setmin)
			self.w1.start()

	def test(self, data):
		print "test"
		data = data.columns.values()[0]
		return str(min(data))
		#return "test"
	def onFinish(self, worker):
		print "worker", worker
		#print "setting", result
		#self.min = str

import 	operator
import random
class RankingTableModel(QtCore.QAbstractTableModel): 
	def __init__(self, data, dim=1, parent=None, *args): 
		QtCore.QAbstractTableModel.__init__(self, parent, *args) 
		self.data = data
		
		self.pairs = list(itertools.combinations(self.data.column_names, dim))
		self.ranking = [None for pair in self.pairs]
		self.headers = ["subspace", "ranking", 'selected']
		self.indices = range(len(self.pairs))
	
	def rowCount(self, parent): 
		return len(self.pairs)

	def columnCount(self, parent): 
		return len(self.headers)

	def data(self, index, role): 
		if not index.isValid(): 
			return None
		elif role != QtCore.Qt.DisplayRole: 
			return None
		column = index.column()
		index = self.indices[index.row()] # use sorted index
		if column == 0:
			return "-vs".join(self.pairs[index])
		if column == 1:
			rank = self.ranking[index]
			return "" if rank is None else str(rank)
		if column == 2:
			rank = self.ranking[index]
			return False if random.random() < 0.5 else True

	def headerData(self, index, orientation, role):
		if orientation == QtCore.Qt.Horizontal and role == QtCore.Qt.DisplayRole:
			return self.headers[index]
		if orientation == QtCore.Qt.Vertical and role == QtCore.Qt.DisplayRole:
			return str(index+1)
		return None

	def sort(self, Ncol, order):
		"""Sort table by given column number.
		"""
		self.emit(QtCore.SIGNAL("layoutAboutToBeChanged()"))
		if Ncol == 0:
			print "by name"
			# get indices, sorted by pair name
			sortlist = zip(self.pairs, range(len(self.pairs)))
			print sortlist
			sortlist.sort(key=operator.itemgetter(0))
			print sortlist
			self.indices = map(operator.itemgetter(1), sortlist)
			print self.indices
		if Ncol == 1:
			# get indices, sorted by ranking, or no sorting
			if None not in self.ranking:
				sortlist = zip(self.ranking, range(len(self.pairs)))
				sortlist.sort(key=operator.itemgetter(0))
				self.indices = map(operator.itemgetter(1), sortlist)
			else:
				self.indices = range(len(self.pairs))
			print self.indices
		if order == QtCore.Qt.DescendingOrder:
			self.indices.reverse()
		print self.indices
		self.emit(QtCore.SIGNAL("layoutChanged()"))

class SubspaceTable(QtGui.QTableWidget):
	def __init__(self, parent, mainPanel, data, pairs, dim=1):
		self.headers = ['', 'space', 'ranking', 'plot']
		self.data = data
		self.mainPanel = mainPanel
		self.pairs = pairs #list(itertools.combinations(self.data.column_names, dim))
		QtGui.QTableWidget.__init__(self, len(self.pairs), len(self.headers), parent)
		self.setSelectionBehavior(QtGui.QAbstractItemView.SelectRows);
		#self.tableModel = RankingTableModel(self.data, dim, parent)
		#self.setModel(self.tableModel)
		#self.sortByColumn(0, QtCore.Qt.AscendingOrder)
		#self.setSortingEnabled(True)
		#self.pair_to_item = {}
		self.defaultFlags = QtCore.Qt.ItemIsSelectable|QtCore.Qt.ItemIsEnabled
		if 1:
			#self.ranking = [None for pair in self.pairs]
			self.dim = dim
			self.setHorizontalHeaderLabels(self.headers)
			self.setVerticalHeaderLabels(map(str, range(len(self.pairs))))
			self.checkboxes = []
			for i in range(len(self.pairs)):
				pair = self.pairs[i]
				text = " ".join(map(str, self.pairs[i]))
				item = QtGui.QTableWidgetItem(text)
				self.setItem(i, 1, item)
				item.setFlags(self.defaultFlags)
				#item = QtGui.QTableWidgetItem()
				#item.setData(QtCore.Qt.DisplayRole, QtCore.QVariant(True))
				#item.setFlags(QtCore.Qt.ItemIsEditable | QtCore.Qt.ItemIsUserCheckable)
				checkbox = QtGui.QCheckBox(self)
				checkbox.setCheckState(QtCore.Qt.Checked)
				self.checkboxes.append(checkbox)
				self.setCellWidget(i, 0, checkbox)
				
				if dim == 1:
					button = QtGui.QPushButton("histogram: " + text, self)
					def plot(pair=pair):
						self.mainPanel.histogram(*pair)
					button.clicked.connect(plot)
					self.setCellWidget(i, 3, button)
				if dim == 2:
					button = QtGui.QPushButton("plotxy: " + text, self)
					def plot(pair=pair):
						self.mainPanel.plotxy(*pair)
					button.clicked.connect(plot)
					self.setCellWidget(i, 3, button)
				#self.setItem(i, 1, item)
			self.setSortingEnabled(True)
			
	def getSelected(self):
		selection = [checkbox.checkState() == QtCore.Qt.Checked for checkbox in self.checkboxes]
		selected_pairs = [pair for pair, selected in zip(self.pairs, selection) if selected]
		return selected_pairs
		
	def setQualities(self, pairs, qualities):
		for quality, pair in zip(qualities, pairs):
			#item = self.pair_to_item[pair]
			print "quality", quality, qualities
			row = self.pairs.index(pair)
			item = QtGui.QTableWidgetItem()#"%s"  % quality)
			item.setText("%s"  % quality)
			item.setData(QtCore.Qt.DisplayRole, float(quality))
			item.setFlags(self.defaultFlags)
			self.setItem(row, 2, item)
			
			
		
	def setPairs(self, pairs):
		self.pairs = pairs
		selection = [checkbox.checkState() == QtCore.Qt.Checked for checkbox in self.checkboxes]
		non_selected_pairs = [pair for pair, selected in zip(self.pairs, selection) if not selected]
		self.checkboxes = []
		self.setRowCount(len(self.pairs))
		self.setVerticalHeaderLabels(map(str, range(len(self.pairs))))
		for i in range(len(self.pairs)):
			text = " ".join(map(str, self.pairs[i]))
			print text
			item = QtGui.QTableWidgetItem(text)
			item.setFlags(self.defaultFlags)
			self.setItem(i, 1, item)
			checkbox = QtGui.QCheckBox(self)
			if not (self.pairs[i] in non_selected_pairs):
				checkbox.setCheckState(QtCore.Qt.Checked)
			self.checkboxes.append(checkbox)
			self.setCellWidget(i, 0, checkbox)
		print self.checkboxes
		
import functools

def joinpairs(pairs1d, pairsNd):
	previous = []
	for pair1d in pairs1d:
		subspacename = pair1d[0] # tuple only has one element
		for pairNd in pairsNd:
			if subspacename not in pairNd:
				pair = pair1d + pairNd
				if sorted(pair) not in previous:
					previous.append(sorted(pair))
					print previous
					yield pair

class RankDialog(QtGui.QDialog):
	def __init__(self, parent, mainPanel, data):
		super(RankDialog, self).__init__(parent)
		self.data = data
		self.mainPanel = mainPanel
		
		self.tabs = QtGui.QTabWidget(self)
		
		self.tab1d = QtGui.QWidget(self.tabs)
		self.table1d = SubspaceTable(self.tab1d, mainPanel, self.data,  list(itertools.combinations(self.data.column_names, 1)),  1)
		
		self.subspaceTables = {}
		self.subspaceTabs = {}
		self.subspaceTables[1] = self.table1d
		self.subspaceTabs[1] = self.tab1d
		
		self.subspace2d = QtGui.QPushButton("create 2d subspaces", self.tab1d)
		
		def onclick(dim=2):
			pairs1d = self.subspaceTables[1].getSelected()
			pairsprevd = self.subspaceTables[dim-1].getSelected()
			print pairs1d
			print pairsprevd
			newpairs = list(joinpairs(pairs1d, pairsprevd))
			print "newpairs", newpairs
			if dim not in self.subspaceTables:
				self.tabNd = QtGui.QWidget(self.tabs)
				self.tableNd = SubspaceTable(self.tabNd, self.mainPanel, self.data, newpairs, dim)
				self.tabNdlayout = QtGui.QVBoxLayout(self)
				self.subspaceNd = QtGui.QPushButton("create %dd subspaces" % (dim+1), self.tab1d)
				self.rankNd = QtGui.QPushButton("rank subspaces")
				if dim == len(self.data.column_names):
					self.subspaceNd.setDisabled(True)
				self.tabNdlayout.addWidget(self.subspaceNd)
				self.tabNdlayout.addWidget(self.rankNd)
				self.subspaceNd.clicked.connect(functools.partial(onclick, dim=dim+1))
				self.rankNd.clicked.connect(functools.partial(self.rankSubspaces, table=self.tableNd))
				
				def func(index, name=""):
					print name, index.row(), index.column()
				self.tableNd.pressed.connect(functools.partial(func, name="pressed"))
				self.tableNd.entered.connect(functools.partial(func, name="entered"))
				self.tableNd.clicked.connect(functools.partial(func, name="clicked"))
				self.tableNd.activated.connect(functools.partial(func, name="activated"))
				def func(index, previous, name=""):
					print name, index.row(), index.column(), previous.row(), previous.column()
				self.selectionModel = self.tableNd.selectionModel()
				self.selectionModel.currentChanged.connect(functools.partial(func, name="currentChanged"))
				
				self.tabNdlayout.addWidget(self.tableNd)
				#self.tab1dlayout.addWidget(self.rankButton)
				#self.setCentralWidget(self.splitter)
				self.tabNd.setLayout(self.tabNdlayout)
				self.subspaceTables[dim] = self.tableNd
				self.subspaceTabs[dim] = self.tabNd
				
				self.tabs.addTab(self.tabNd, "%dd" % dim)
				self.tabs.setCurrentWidget(self.tabNd)
			else:
				self.subspaceTables[dim].setPairs(newpairs)
				self.tabs.setCurrentWidget(self.subspaceTabs[dim])
			
			
		self.subspace2d.clicked.connect(functools.partial(onclick, dim=2))
		
		
		self.tab1dlayout = QtGui.QVBoxLayout(self)
		self.tab1dlayout.addWidget(self.subspace2d)
		self.tab1dlayout.addWidget(self.table1d)
		#self.tab1dlayout.addWidget(self.rankButton)
		#self.setCentralWidget(self.splitter)
		self.tab1d.setLayout(self.tab1dlayout)
		
		self.tabs.addTab(self.tab1d, "1d")
		
		self.resize(700,500)
		
		if 0:
			for name in self.data.column_names:
				item = QtGui.QListWidgetItem(self.list1d)
				item.setText(name)
				item.setCheckState(False)
				#self.list1d.


		self.boxlayout = QtGui.QHBoxLayout(self)
		self.boxlayout.addWidget(self.tabs)
		#self.boxlayout.addWidget(self.rankButton)
		#self.setCentralWidget(self.splitter)
		self.setLayout(self.boxlayout)
		
	def rankSubspaces(self, table):
		print table
		qualities = []
		pairs = table.getSelected()
		for pair in pairs:
			dim = len(pair)
			#if dim == 2:
			columns = [self.data.columns[name] for name in pair]
			print pair
			information = gavi.kld.kld_shuffled(columns)
			qualities.append(information)
			#print pair
		print qualities
		table.setQualities(pairs, qualities)
		
		
class FullTableModel(QtCore.QAbstractTableModel): 
	def __init__(self, data, parent=None, *args): 
		QtCore.QAbstractTableModel.__init__(self, parent, *args) 
		self.data_ = data
	
	def rowCount(self, parent): 
		#print self.data_._length
		return int(self.data_._length)

	def columnCount(self, parent): 
		return len(self.data_.all_column_names)

	def data(self, index, role):
		#return ""
		if not index.isValid(): 
			return None
		elif role != QtCore.Qt.DisplayRole: 
			return None
		column = self.data_.all_columns[self.data_.all_column_names[index.column()]]
		if len(column.shape) == 1:
			return str(column[index.row()])
		else:
			
			return "%s %s" % (column.dtype.name, column.shape)

	def headerData(self, index, orientation, role):
		#print index
		if orientation == QtCore.Qt.Horizontal and role == QtCore.Qt.DisplayRole:
			return self.data_.all_column_names[index]
		if orientation == QtCore.Qt.Vertical and role == QtCore.Qt.DisplayRole:
			return str(index+1)
		return None

class TableDialog(QtGui.QDialog):
	def __init__(self, parent, data):
		super(TableDialog, self).__init__(parent)
		self.data = data
		#self.setModal(False)
		#self.setWindowFlags(QtCore.Qt#.FramelessWindowHint)
		
		self.resize(700, 500)
		self.tableView = QtGui.QTableView()
		self.header = self.data.column_names
		self.tableModel = FullTableModel(self.data)
		self.tableView.setModel(self.tableModel)
		self.tableView.pressed.connect(self.onSelectRow)
		
		if 0:
			for name in self.data.column_names:
				item = QtGui.QListWidgetItem(self.list1d)
				item.setText(name)
				item.setCheckState(False)
				#self.list1d.


		self.boxlayout = QtGui.QHBoxLayout(self)
		self.boxlayout.addWidget(self.tableView)
		#self.setCentralWidget(self.splitter)
		self.setLayout(self.boxlayout)
		
	def onSelectRow(self, model):
		row_index = model.row()
		self.data.selectRow(row_index)
		
		
class MainPanel(QtGui.QFrame):
	def __init__(self, parent):
		super(MainPanel, self).__init__(parent)
		
		self.jobsManager = gavi.dataset.JobsManager()
		self.dataset = None
		
		self.undoManager = gavi.vaex.undo.UndoManager()

		self.form_layout = QtGui.QFormLayout()
		
		self.name = QtGui.QLabel('', self)
		self.form_layout.addRow('Name:', self.name)
		
		self.columns = QtGui.QLabel('', self)
		self.form_layout.addRow('Columns:', self.columns)
		
		self.length = QtGui.QLabel('', self)
		self.form_layout.addRow('Length:', self.length)
		
		#self.histogramButton = QtGui.QPushButton('histogram (1d)', self)
		self.histogramButton = QtGui.QToolButton(self)
		self.histogramButton.setText('histogram (1d)')
		self.form_layout.addRow('Plotting:', self.histogramButton)

		self.scatterButton = QtGui.QToolButton(self)
		self.scatterButton.setText('x/y density')
		self.form_layout.addRow('', self.scatterButton)
		
		self.scatter3dButton = QtGui.QToolButton(self)
		self.scatter3dButton.setText('x/y/z density')
		self.form_layout.addRow('', self.scatter3dButton)
		
		
		self.scatter1dSeries = QtGui.QPushButton('series', self)
		self.form_layout.addRow('', self.scatter1dSeries)
		
		self.scatter2dSeries = QtGui.QPushButton('x/y series', self)
		self.form_layout.addRow('', self.scatter2dSeries)
		
		self.serieSlice = QtGui.QToolButton(self)
		self.serieSlice.setText('serie slice')
		self.form_layout.addRow('', self.serieSlice)
		
		self.statistics = QtGui.QPushButton('Statistics', self)
		self.form_layout.addRow('Data:', self.statistics)
		
		self.rank = QtGui.QPushButton('Rank subspaces', self)
		self.form_layout.addRow('', self.rank)
		
		self.table = QtGui.QPushButton('Open table', self)
		self.form_layout.addRow('', self.table)
		
		self.fractionLabel = QtGui.QLabel('Fraction used: ...')
		self.fractionWidget = QtGui.QWidget(self)
		self.fractionLayout = QtGui.QHBoxLayout(self.fractionWidget)
		self.fractionSlider = QtGui.QSlider(QtCore.Qt.Horizontal, self)
		self.fractionSlider.setMinimum(0)
		self.fractionSlider.setMaximum(len(possibleFractions)-1)
		self.numberLabel = QtGui.QLabel('')

		self.fractionLayout.addWidget(self.fractionSlider)
		self.fractionLayout.addWidget(self.numberLabel)
		self.fractionWidget.setLayout(self.fractionLayout)
		#self.fractionSlider.setTickInterval(len(possibleFractions))
		self.form_layout.addRow(self.fractionLabel, self.fractionWidget)
		
		
		self.fractionSlider.sliderReleased.connect(self.onFractionSet)
		self.fractionSlider.valueChanged.connect(self.onValueChanged)
		self.onValueChanged(0)
		
		
		self.histogramButton.clicked.connect(self.onOpenHistogram)
		self.statistics.clicked.connect(self.onOpenStatistics)
		self.scatterButton.clicked.connect(self.onOpenScatter)
		self.scatter3dButton.clicked.connect(self.onOpenScatter3d)
		self.scatter1dSeries.clicked.connect(self.onOpenScatter1dSeries)
		self.scatter2dSeries.clicked.connect(self.onOpenScatter2dSeries)
		self.serieSlice.clicked.connect(self.onOpenSerieSlice)
		self.rank.clicked.connect(self.onOpenRank)
		self.table.clicked.connect(self.onOpenTable)
		
		self.setLayout(self.form_layout)
		
	def onOpenStatistics(self):
		print "open", self.dataset
		if self.dataset is not None:
			dialog = StatisticsDialog(self, self.dataset)
			dialog.show()
			print "show"
		
	def onOpenScatter(self):
		print "open", self.dataset
		if self.dataset is not None:
			xname, yname = self.dataset.column_names[:2]
			self.plotxy(xname, yname)
		
	def onOpenScatter3d(self):
		if self.dataset is not None:
			xname, yname, zname = self.dataset.column_names[:3]
			self.plotxyz(xname, yname, zname)
		
	def onOpenSerieSlice(self):
		if self.dataset is not None:
			xname, yname = self.dataset.rank1names[:2]
			self.plotseriexy(xname, yname)
			
	def onOpenScatter1dSeries(self):
		print "open", self.dataset
		if self.dataset is not None:
			dialog = vp.SequencePlot(self, self.jobsManager, self.dataset)
			dialog.show()
			self.jobsManager.execute()
			print "show"
		
	def onOpenScatter2dSeries(self):
		print "open", self.dataset
		if self.dataset is not None:
			dialog = vp.ScatterSeries2dPlotDialog(self, self.dataset)
			dialog.show()
			print "show"
			
	def onOpenHistogram(self):
		if self.dataset is not None:
			xname = self.dataset.column_names[0]
			self.histogram(xname)
			
	def plotxy(self, xname, yname):
		dialog = vp.ScatterPlotDialog(self, self.jobsManager, self.dataset, xname, yname)
		dialog.show()
		self.jobsManager.execute()
		return dialog
	
	def plotmatrix(self, *expressions):
		dialog = vp.ScatterPlotMatrixDialog(self, self.jobsManager, self.dataset, expressions)
		dialog.show()
		self.jobsManager.execute()
		print "show matrix"
		return dialog
			
	def plotxyz(self, xname, yname, zname):
		dialog = vp.PlotDialog3d(self, self.dataset, xname, yname, zname)
		dialog.show()
		print "show"
		
	def histogram(self, xname):
		dialog = vp.HistogramPlotDialog(self, self.jobsManager, self.dataset, xname)
		dialog.show()
		self.jobsManager.execute()
		return dialog
		
	def onOpenRank(self):
		print "open", self.dataset
		if self.dataset is not None:
			dialog = RankDialog(self, self, self.dataset)
			dialog.show()
		
	def onOpenTable(self):
		print "open", self.dataset
		if self.dataset is not None:
			dialog = TableDialog(self, self.dataset)
			dialog.show()
			
	def onFractionSet(self):
		index = self.fractionSlider.value()
		fraction = possibleFractions[index]
		if self.dataset:
			self.dataset.setFraction(fraction)
			N  = self.dataset.current_slice[1] - self.dataset.current_slice[0]
			print N
			self.numberLabel.setText("% 10d" % N)
			self.jobsManager.execute()

	def onValueChanged(self, index):
		print index, len(possibleFractions)
		fraction = possibleFractions[index]
		text = 'Fraction used: %9.4f%%' % (fraction*100)
		self.fractionLabel.setText(text)
		
	def onDataSelected(self, data_item, previous):
		print "previous:", previous
		if data_item is not None:
			data = data_item.data(QtCore.Qt.UserRole)	
			if hasattr(data, "toPyObject"):
				data = data.toPyObject()
			self.dataset = data
			self.dataset = data
			self.name.setText(data.name)
			self.columns.setText(str(len(data.columns)))
			self.length.setText(str(data._length))
			print self.dataset
			fraction = self.dataset.fraction
			distances = np.abs(np.array(possibleFractions) - fraction)
			index = np.argsort(distances)[0]
			print "best index:", index
			self.fractionSlider.setValue(index) # this will fire an event and execute the above event code
			self.scatterButton.setEnabled(len(self.dataset.columns) > 0)
			self.scatter2dSeries.setEnabled(len(self.dataset.rank1s) >= 2)
			self.scatter1dSeries.setEnabled(len(self.dataset.rank1s) >= 1)
			self.serieSlice.setEnabled(len(self.dataset.rank1s) >= 2)
			
			self.histogramMenu = QtGui.QMenu(self)
			for column_name in self.dataset.column_names:
				#action = QtGui.QAction
				#QtGui.QAction(QtGui.QIcon(iconfile('glue_cross')), '&Pick', self)
				action = QtGui.QAction(column_name, self)
				action.triggered.connect(functools.partial(self.histogram, xname=column_name))
				self.histogramMenu.addAction(action)
			self.histogramButton.setMenu(self.histogramMenu)
			
			self.scatterMenu = QtGui.QMenu(self)
			for column_name1 in self.dataset.column_names:
				#action1 = QtGui.QAction(column_name, self)
				submenu = self.scatterMenu.addMenu(column_name1)
				for column_name2 in self.dataset.column_names:
					action = QtGui.QAction(column_name2, self)
					action.triggered.connect(functools.partial(self.plotxy, xname=column_name1, yname=column_name2))
					submenu.addAction(action)
			self.scatterButton.setMenu(self.scatterMenu)
			
			self.serieSliceMenu = QtGui.QMenu(self)
			for column_name1 in self.dataset.rank1names:
				#action1 = QtGui.QAction(column_name, self)
				submenu = self.serieSliceMenu.addMenu(column_name1)
				for column_name2 in self.dataset.rank1names:
					action = QtGui.QAction(column_name2, self)
					action.triggered.connect(functools.partial(self.plotseriexy, xname=column_name1, yname=column_name2))
					submenu.addAction(action)
			self.serieSlice.setMenu(self.serieSliceMenu)
			
	def plotseriexy(self, xname, yname):
		if self.dataset is not None:
			dialog = vp.Rank1ScatterPlotDialog(self, self.jobsManager, self.dataset, xname+"[index]", yname+"[index]")
			self.jobsManager.execute()
			dialog.show()
			print "show"
			
			
from numba import jit
import numba
print numba.__version__
import math
#@jit('(f8[:],f8[:], i4[:,:], f8, f8, f8, f8)')
@jit(nopython=True)
def histo2d(x, y, counts, dataminx, datamaxx, dataminy, datamaxy):
	length = len(x)
	#counts = np.zeros((bincountx, bincounty), dtype=np.int32)
	bincountx, bincounty = counts.shape
	#print length
	#return bindata#
	for i in range(length):
		binNox = int(math.floor( ((float(x[i]) - dataminx) / (float(datamaxx) - dataminx)) * float(bincountx)))
		binNoy = int(math.floor( ((float(y[i]) - dataminy) / (float(datamaxy) - dataminy)) * float(bincounty)))
		if binNox >= 0 and binNox < bincountx and binNoy >= 0 and binNoy < bincounty:
			counts[binNox, binNoy] += 1
	#step = float(datamax-datamin)/bincount
	#return numpy.arange(datamin, datamax+step/2, step), binData
	return counts
	#for i in range(N):
	#	offset = data[

@jit(nopython=True)
def find_nearest_index(datax, datay, x, y, wx, wy):
	N = len(datax)
	index = 0
	mindistance = math.sqrt((datax[0]-x)**2/wx**2 + (datay[0]-y)**2/wy**2)
	for i in range(1,N):
		distance = math.sqrt((datax[i]-x)**2/wx**2 + (datay[i]-y)**2/wy**2)
		if distance < mindistance:
			mindistance = distance
			index = i
	return index
		
@jit(nopython=True)
def find_nearest_index1d(datax, x):
	N = len(datax)
	index = 0
	mindistance = math.sqrt((datax[0]-x)**2)
	for i in range(1,N):
		distance = math.sqrt((datax[i]-x)**2)
		if distance < mindistance:
			mindistance = distance
			index = i
	return index
		


import mab.utils.numpy

		
		


class Example(QtGui.QMainWindow):
	def __init__(self):
		super(Example, self).__init__()
		
		self.initUI()
		
	def initUI(self):
		
		QtGui.QToolTip.setFont(QtGui.QFont('SansSerif', 10))
		
		self.setToolTip('This is a <b>QWidget</b> widget')
		
		
		if 0:
			qbtn = QtGui.QPushButton('Quit', self)
			qbtn.clicked.connect(QtCore.QCoreApplication.instance().quit)
			qbtn.resize(qbtn.sizeHint())
			qbtn.move(150, 150) 
			
			btn = QtGui.QPushButton('Button', self)
			btn.setToolTip('This is a <b>QPushButton</b> widget')
			btn.resize(btn.sizeHint())
			btn.move(50, 50)       
		
		#self.setGeometry(300, 300, 250, 150)
		self.resize(700,500)
		self.center()
		#self.setWindowTitle('Gavi samp test')    
		self.setWindowTitle(u'MedaV\xe6X')    
		#self.statusBar().showMessage('Ready')
		
		
		
		self.left = QtGui.QFrame(self)
		self.left.setFrameShape(QtGui.QFrame.StyledPanel)
		
		self.right = MainPanel(self) #QtGui.QFrame(self)
		self.right.setFrameShape(QtGui.QFrame.StyledPanel)
		
		self.splitter = QtGui.QSplitter(QtCore.Qt.Horizontal)
		self.splitter.addWidget(self.left)
		self.splitter.addWidget(self.right)
		
		#self.hbox = QtGui.QHBoxLayout(self)
		#self.hbox.addWidget(self.splitter)
		self.setCentralWidget(self.splitter)
		#self.setLayout(self.hbox)

        
        
		self.list = DataList(self.left)
		self.list.setMinimumWidth(300)
		#self.list.resize(30
		
		self.boxlist = QtGui.QHBoxLayout(self)
		self.boxlist.addWidget(self.list)
		self.left.setLayout(self.boxlist)
		
		#self.list.currentItemChanged.connect(self.infoPanel.onDataSelected)
		self.list.currentItemChanged.connect(self.right.onDataSelected)
		#self.list.testfill()
		print custom
		self.show()
		self.raise_()
		#self.list.itemSelectionChanged.connect(self.right.onDataSelected)
		
		
		
		#self.action_open = QtGui.QAction(vp.iconfile('quickopen-file', '&Open', self)        
		#self.action_open.
		self.action_open_hdf5_gadget = QtGui.QAction(QtGui.QIcon(vp.iconfile('quickopen-file')), '&Open gadget hdf5', self)        
		self.action_open_hdf5_gavi = QtGui.QAction(QtGui.QIcon(vp.iconfile('quickopen-file')), '&Open GAIA hdf5', self)        


		self.action_save_hdf5 = QtGui.QAction(QtGui.QIcon(vp.iconfile('table_save')), '&Export to hdf5', self)        

		exitAction = QtGui.QAction(QtGui.QIcon('icons/png/24x24/actions/application-exit-2.png'), '&Exit', self)        
		exitAction.setShortcut('Ctrl+Q')
		exitAction.setShortcut('Alt+Q')
		exitAction.setStatusTip('Exit application')
		exitAction.triggered.connect(QtGui.qApp.quit)
		self.samp = None
		
		
		menubar = self.menuBar()
		fileMenu = menubar.addMenu('&File')
		self.menu_open = fileMenu.addMenu("&Open")
		self.menu_open.addAction(self.action_open_hdf5_gadget)
		self.menu_open.addAction(self.action_open_hdf5_gavi)
		fileMenu.addAction(self.action_save_hdf5)
		#fileMenu.addAction(self.action_open)
		fileMenu.addAction(exitAction)

		use_toolbar = False
		if use_toolbar:
			self.toolbar = self.addToolBar('Exit')
		#self.toolbar.addAction(exitAction)
		
		self.action_samp_connect = QtGui.QAction(QtGui.QIcon(vp.iconfile('application_link')), 'Connect to SAMP server', self)
		self.action_samp_connect.setShortcut('Alt+S')
		if use_toolbar:
			self.toolbar.addAction(self.action_samp_connect)
		self.action_samp_connect.triggered.connect(self.onSampConnect)
		
		self.action_samp_table_send = QtGui.QAction(QtGui.QIcon(vp.iconfile('table_go')), 'Send active dataset via SAMP', self)
		self.action_samp_table_send.setShortcut('Alt+T')
		if use_toolbar:
			self.toolbar.addAction(self.action_samp_table_send)
		self.action_samp_table_send.triggered.connect(self.onSampSend)
		
		self.action_save_hdf5.triggered.connect(self.onSaveTable)
		
		self.sampMenu = menubar.addMenu('&Samp')
		self.sampMenu.addAction(self.action_samp_connect)
		self.sampMenu.addAction(self.action_samp_table_send)
		
		
		if use_toolbar:
			self.toolbar.addAction(self.action_open_hdf5_gadget)
			self.toolbar.addAction(self.action_open_hdf5_gavi)
			self.toolbar.addAction(self.action_save_hdf5)
		
<<<<<<< HEAD
        
		if custom is not None:
			custom.loadDatasets(self.list)
			custom.openPlots(self.right)
		else:
			for index, name in list(enumerate("gas halo disk stars sat".split()))[::-1]:
				self.list.addGadgetHdf5(os.path.join(application_path, 'data/oldplanar_c15_md0.002_z0.1h_H4_0.5_nH01_vw5s_ml30_sM2e9-snap_400.hdf5'), name, index)
			self.list.addHdf5(os.path.join(application_path, "data/Aq-A-2-999-shuffled-fraction.hdf5"))
		
		self.open_generators = [] # for reference counts
		self.action_open_hdf5_gadget.triggered.connect(self.openGenerator(self.gadgethdf5, "*.hdf5"))
		self.action_open_hdf5_gavi.triggered.connect(self.openGenerator(self.gaia_hdf5, "*.hdf5"))
		return
=======
		if 1:
			print custom
			if custom is not None:
				custom.loadDatasets(self.list)
				custom.openPlots(self.right)
			else:
				for index, name in list(enumerate("gas halo disk stars sat".split()))[::-1]:
					self.list.addGadgetHdf5(os.path.join(application_path, 'data/oldplanar_c15_md0.002_z0.1h_H4_0.5_nH01_vw5s_ml30_sM2e9-snap_400.hdf5'), name, index)
				path = os.path.join(application_path, "data/Aq-A-2-999-shuffled-fraction.hdf5")
				print "gadget", path
				self.list.addHdf5(path)
			
			self.open_generators = [] # for reference counts
			self.action_open_hdf5_gadget.triggered.connect(self.openGenerator(self.gadgethdf5, "*.hdf5"))
			self.action_open_hdf5_gavi.triggered.connect(self.openGenerator(self.gaia_hdf5, "*.hdf5"))
		#return
>>>>>>> 1a2408f3
		
	def onSaveTable(self):
		dataset = self.right.dataset
		name = dataset.name + "-mysubset.hdf5" 
		filename = QtGui.QFileDialog.getSaveFileName(self, "Save to HDF5", name, "HDF5 *.hdf5")
		#print args
		filename = str(filename)
		if filename:
			print filename
			
			h5file_output = h5py.File(filename, "w")
			
			h5data_output = h5file_output.require_group("data")
			i1, i2 = dataset.current_slice
			N = i2-i1
			print "N", N
			for column_name in dataset.column_names:
				column = dataset.columns[column_name]
				#dataset_output.add_column(column_name, length=len(column), dtype=column.dtype)
				#assert N == len(column)
				array = h5file_output.require_dataset("/data/%s" % column_name, shape=(N,), dtype=column.dtype)
				array[0] = array[0] # make sure the array really exists
		
			h5file_output.close()
			dataset_output = gavi.dataset.Hdf5MemoryMapped(filename, write=True)
			
			for column_name in dataset.column_names:
				with gavi.utils.Timer("copying: %s" % column_name):
					from_array = dataset.columns[column_name]
					to_array = dataset_output.columns[column_name]
					#np.take(from_array, random_index, out=to_array)
					#print [(k.shape, k.dtype) for k in [from_array, to_array, random_index]]
					to_array[:] = from_array[i1:i2]
					#copy(, to_array, random_index)
		
	def gadgethdf5(self, filename):
		print "filename", filename, repr(filename)
		for index, name in list(enumerate("gas halo disk bulge stars sat".split()))[::-1]:
			self.list.addGadgetHdf5(str(filename), name, index)
			
	def gaia_hdf5(self, filename):
		self.list.addHdf5(str(filename))
		
		
		
	def openGenerator(self, callback, filemask):
		def open(callback=callback, filemask=filemask):
			filename, pattern = QtGui.QFileDialog.getOpenFileName(self, "Open Gadget HDF5", None, filemask)
			callback(filename)
		self.open_generators.append(open)
		return open
		
	def onSampConnect(self):
		print "connect"
		if self.samp is None:
			self.samp = Samp(daemon=True)
			self.samp.tableLoadCallbacks.append(self.onLoadTable)
			
	def onSampSend(self):
		if self.samp is None:
			self.onSampConnect()
		dataset = self.right.dataset
		params = {"rows":str(dataset._length), "columns":{}}
		type_map = {np.float64:"F8_LE", np.float32:"F4_LE", np.int64:"I8_LE", np.int32:"I4_LE", np.uint64:"U8_LE", np.uint32:"U4_LE"}
		print type_map
		for column_name in dataset.column_names:
			type = dataset.dtypes[column_name]
			if hasattr(type, "type"):
				type = type.type # TODO: why is this needed?
			bytes_type = np.zeros(1, dtype=type).dtype.itemsize
			column = {
					"filename":dataset.filenames[column_name],
					"type": type_map[type],
					"byte_offset": str(dataset.offsets[column_name]),
					"type_stride": str(dataset.strides[column_name]),
					"byte_stride": str(dataset.strides[column_name]*bytes_type),
					"bytes_type": str(bytes_type),
					}
			params["columns"][column_name] = column
		self.samp.client.callAll("send_mmap_"+dataset.name,
					{"samp.mtype": "samp.memorymapping.send_columns",
						"samp.params": params})
		
	def onLoadTable(self, url, table_id, name):
		# this is called from a different thread!
		print "loading table", url, table_id, name
		try:
			self.load(url, table_id, name)
		except:
			logger.exception("load table")
		return
		
		
	def load(self, url, table_id, name):
		print "parsing table..."
		table = astropy.io.votable.parse_single_table(url)
		print "done parsing table"
		names = table.array.dtype.names
		dataset = MemoryMapped(table_id, nommap=True)
		
		data = table.array.data
		for i in range(len(data.dtype)):
			name = data.dtype.names[i]
			type = data.dtype[i]
			if type.kind  == "f": # only store float
				#datagroup.create_dataset(name, data=table.array[name].astype(np.float64))
				dataset.addMemoryColumn(name, table.array[name].astype(np.float64))
		self.list.addDataset(dataset)
		if 0:
			h5file = h5py.File(hdf5filename, "w", driver="core")
			datagroup = h5file.create_group("data")
			#import pdb
			#pdb.set_trace()
			print "storing data..."
			
			for i in range(len(data.dtype)):
				name = data.dtype.names[i]
				type = data.dtype[i]
				if type.kind  == "f": # only store float
					datagroup.create_dataset(name, data=table.array[name].astype(np.float64))
			print "storing data done"
		#thread.interrupt_main()
		#sys.exit(0)
		#h5file.close()
		#semaphore.release()
		##samp.client.disconnect()
	
		
	def center(self):
		
		qr = self.frameGeometry()
		cp = QtGui.QDesktopWidget().availableGeometry().center()
		qr.moveCenter(cp)
		self.move(qr.topLeft())		
		
	def closeEvent(self, event):
		print "disconnect"
		if self.samp is not None:
			self.samp.client.disconnect()
		#event.accept()
		return
		reply = QtGui.QMessageBox.question(self, 'Message',
			"Are you sure to quit?", QtGui.QMessageBox.Yes | 
			QtGui.QMessageBox.No, QtGui.QMessageBox.No)

		if reply == QtGui.QMessageBox.Yes:
			event.accept()
		else:
			event.ignore()               
        

def main():
	app = QtGui.QApplication(sys.argv)
	#import gavi.vaex.ipkernel_qtapp
	#ipython_window = gavi.vaex.ipkernel_qtapp.SimpleWindow(app)
	
	
	ex = Example()
	#w = QtGui.QWidget()
	#w.resize(250, 150)
	#w.move(300, 300)
	#w.setWindowTitle('Simple')
	#w.show()
	#ipython_window.show()
	#ipython_window.ipkernel.start()
	sys.exit(app.exec_())

@jit
def copy(from_array, to_array, indices):
	length = len(indices)
	for i in range(length):
		index = indices[i]
		to_array[i] = from_array[index]

if __name__ == '__main__':
	#sys.stdout = open("stdout.txt", "w")
	#sys.stderr = open("stderr.txt", "w")
	main()<|MERGE_RESOLUTION|>--- conflicted
+++ resolved
@@ -1307,8 +1307,6 @@
 			self.toolbar.addAction(self.action_open_hdf5_gavi)
 			self.toolbar.addAction(self.action_save_hdf5)
 		
-<<<<<<< HEAD
-        
 		if custom is not None:
 			custom.loadDatasets(self.list)
 			custom.openPlots(self.right)
@@ -1321,24 +1319,6 @@
 		self.action_open_hdf5_gadget.triggered.connect(self.openGenerator(self.gadgethdf5, "*.hdf5"))
 		self.action_open_hdf5_gavi.triggered.connect(self.openGenerator(self.gaia_hdf5, "*.hdf5"))
 		return
-=======
-		if 1:
-			print custom
-			if custom is not None:
-				custom.loadDatasets(self.list)
-				custom.openPlots(self.right)
-			else:
-				for index, name in list(enumerate("gas halo disk stars sat".split()))[::-1]:
-					self.list.addGadgetHdf5(os.path.join(application_path, 'data/oldplanar_c15_md0.002_z0.1h_H4_0.5_nH01_vw5s_ml30_sM2e9-snap_400.hdf5'), name, index)
-				path = os.path.join(application_path, "data/Aq-A-2-999-shuffled-fraction.hdf5")
-				print "gadget", path
-				self.list.addHdf5(path)
-			
-			self.open_generators = [] # for reference counts
-			self.action_open_hdf5_gadget.triggered.connect(self.openGenerator(self.gadgethdf5, "*.hdf5"))
-			self.action_open_hdf5_gavi.triggered.connect(self.openGenerator(self.gaia_hdf5, "*.hdf5"))
-		#return
->>>>>>> 1a2408f3
 		
 	def onSaveTable(self):
 		dataset = self.right.dataset
