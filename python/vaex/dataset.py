# -*- coding: utf-8 -*-
import mmap
import os
import math
import time
import itertools
#import vaex.vaexfast
import functools
import collections
import sys
import platform
import vaex.export
import h5py
import numpy as np
import numexpr as ne

from vaex.utils import Timer
from vaex import multithreading
import vaex.events
import vaex.ui.undo

frozen = getattr(sys, 'frozen', False)
darwin = "darwin" not in platform.system()
import astropy.io.fits as fits
#if (not frozen) or darwin: # astropy not working with pyinstaller
#	#fits = __import__("astropy.io.fits").io.fits
#	pass

def error(title, msg):
	print "Error", title, msg

sys_is_le = sys.byteorder == 'little'
native_code = sys_is_le and '<' or '>'

import vaex.logging
logger = vaex.logging.getLogger("vaex")


dataset_type_map = {}


class Link(object):
	def __init__(self, dataset):
		self.dataset = dataset
		self.listeners = []
		
	def sendExpression(self, expression, receiver):
		for listener in self.listeners:
			if listener != receiver:
				listener.onChangeExpression(expression)
		if expression in self.dataset.global_links:
			# merge the listeners of this link to the other link
			logger.debug("merging with link %r" % expression)
			merging_link = self.dataset.global_links[expression]
			for receiver in merging_link.listeners:
				self.listeners.append(receiver)
		else:
			# add new mapping
			logger.debug("renamed link %r" % expression)
			self.dataset.global_links[expression] = self
		# remove old mapping
		for key, link in self.dataset.global_links.items():
			logger.debug("link[%r] = %r" % (key, link))
			if (link == self) and key != expression: # remove dangling links
				logger.debug("removing link %r" % key)
				del self.dataset.global_links[key]
				
	def sendRanges(self, range_, receiver):
		for listener in self.listeners:
			if listener != receiver:
				listener.onChangeRange(range_)

	def sendRangesShow(self, range_, receiver):
		for listener in self.listeners:
			if listener != receiver:
				listener.onChangeRangeShow(range_)

	#
	@staticmethod
	def sendCompute(links, receivers):
		listener_set = set(list(itertools.chain.from_iterable([link.listeners for link in links])))

		for listener in listener_set:
			if listener not in receivers:
				listener.onCompute()

	def sendPlot(self, receiver):
		for listener in self.listeners:
			if listener != receiver:
				listener.onPlot()
				
				

import execution
import vaex.grids
import multithreading
import aplus
import concurrent.futures
from multiprocessing import Pool
import vaex.execution

class Promise(aplus.Promise):
	pass

executor = concurrent.futures.ThreadPoolExecutor(max_workers=2)
executor = vaex.execution.default_executor

class ColumnBase(object):
	def __init__(self, dataset, expression):
		self.dataset = dataset
		self.expression = expression

class Column(ColumnBase):
	def get(self, i1, i2):
		return self.dataset.columns[self.name][i1:i2]

class ColumnExpression(ColumnBase):
	def __init__(self, dataset, expression):
		super(ColumnExpression, self).__init__(dataset, expression)

#	def get(self, i1, i2):

class Task(Promise):
	def __init__(self, dataset, expressions):
		Promise.__init__(self)
		self.dataset = dataset
		self.expressions = expressions
		self.expressions_all = list(expressions)

	@property
	def dimension(self):
		return len(self.expressions)

class TaskMapReduce(Task):
	def __init__(self, dataset, expressions, map, reduce, converter=lambda x: x, info=False):
		Task.__init__(self, dataset, expressions)
		self._map = map
		self._reduce = reduce
		self.converter = converter
		self.info = info

	def map(self, thread_index, i1, i2, *blocks):
		if self.info:
			return self._map(thread_index, i1, i2, *blocks)
		else:
			return self._map(*blocks)#[self.map(block) for block in blocks]

	def reduce(self, results):
		return self.converter(reduce(self._reduce, results))



class TaskHistogram(Task):
	def __init__(self, dataset, subspace, expressions, size, limits, masked=False, weight=None):
		Task.__init__(self, dataset, expressions)
		self.subspace = subspace
		self.dtype = np.float64
		self.size = size
		self.limits = limits
		self.masked = masked
		self.weight = weight
		#self.grids = vaex.grids.Grids(self.dataset, self.dataset.executor.thread_pool, *expressions)
		#self.grids.ranges = limits
		#self.grids.grids["counts"] = vaex.grids.Grid(self.grids, size, self.dimension, None)
		shape = (self.dataset.executor.thread_pool.nthreads,) + ( self.size,) * self.dimension
		self.data = np.zeros(shape, dtype=self.dtype)
		self.ranges_flat = []
		for limit in self.limits:
			self.ranges_flat.extend(limit)
		if self.weight is not None:
			self.expressions_all.append(weight)
		#print self.ranges_flat

	def __repr__(self):
		name = self.__class__.__module__ + "." +self.__class__.__name__
		return "<%s(dataset=%r, expressions=%r, size=%r, limits=%r)> instance at 0x%x" % (name, self.dataset, self.expressions, self.size, self.limits, id(self))

	def map(self, thread_index, i1, i2, *blocks):
		class Info(object):
			pass
		info = Info()
		info.i1 = i1
		info.i2 = i2
		info.first = i1 == 0
		info.last = i2 == len(self.dataset)
		info.size = i2-i1
		#print "bin", i1, i2, info.last
		#self.grids["counts"].bin_block(info, *blocks)
		mask = self.dataset.mask
		data = self.data[thread_index]
		if self.masked:
			blocks = [block[mask[i1:i2]] for block in blocks]

		subblock_weight = None
		if len(blocks) == len(self.expressions) + 1:
			subblock_weight = blocks[-1]
			if self.masked:
				subblock_weight = subblock_weight[mask[i1:i2]]
		#print subblocks[0]
		#print subblocks[1]

		if self.dimension == 1:
			vaex.vaexfast.histogram1d(blocks[0], subblock_weight, data, *self.ranges_flat)
		elif self.dimension == 2:
			vaex.vaexfast.histogram2d(blocks[0], blocks[1], subblock_weight, data, *self.ranges_flat)
		elif self.dimension == 3:
			vaex.vaexfast.histogram3d(blocks[0], blocks[1], blocks[2], subblock_weight, data, *self.ranges_flat)

		return i1
		#return map(self._map, blocks)#[self.map(block) for block in blocks]

	def reduce(self, results):
		for i in range(1, self.dataset.executor.thread_pool.nthreads):
			self.data[0] += self.data[i]
		return self.data[0]
		#return self.data

import scipy.ndimage.filters

class SubspaceGridded(object):
	def __init__(self, subspace_bounded, grid):
		self.subspace_bounded = subspace_bounded
		self.grid = grid


	def filter_gaussian(self, sigmas=1):
		return SubspaceGridded(self.subspace_bounded, scipy.ndimage.filters.gaussian_filter(self.grid, sigmas))

	def clip_relative(self, v1, v2):
		vmin = self.grid.min()
		vmax = self.grid.max()
		width = vmax - vmin
		return SubspaceGridded(self.subspace_bounded, np.clip(self.grid, vmin + v1 * width, vmin + v2 * width))

	def volr(self,  **kwargs):
		import vaex.notebook
		return vaex.notebook.volr(self, **kwargs)

	def plot(self, axes=None, **kwargs):
		self.subspace_bounded.subspace.plot(np.log1p(self.grid), self.subspace_bounded.bounds, axes=axes, **kwargs)

	def _repr_png_(self):
		from matplotlib import pylab
		fig, ax = pylab.subplots()
		self.plot(axes=ax, f=np.log1p)
		ax.title.set_text("$\log(1+counts)$")
		ax.set_xlabel(self.subspace_bounded.subspace.expressions[0])
		ax.set_ylabel(self.subspace_bounded.subspace.expressions[1])
		#pylab.savefig
		from cStringIO import StringIO
		file_object = StringIO()
		fig.canvas.print_png(file_object)
		pylab.close(fig)
		return file_object.getvalue()

	def cube_png(self, f=np.log1p, colormap="afmhot", file="cube.png"):
		if self.grid.shape != ((128,) *3):
			logger.error("only 128**3 cubes are supported")
			return None
		colormap_name = "afmhot"
		import matplotlib.cm
		colormap = matplotlib.cm.get_cmap(colormap_name)
		mapping = matplotlib.cm.ScalarMappable(cmap=colormap)
		#pixmap = QtGui.QPixmap(32*2, 32)
		data = np.zeros((128*8, 128*16, 4), dtype=np.uint8)

		#mi, ma = 1*10**self.mod1, self.data3d.max()*10**self.mod2
		grid = f(self.grid)
		vmin, vmax = grid.min(), grid.max()
		grid_normalized = (grid-vmin) / (vmax-vmin)
		#intensity_normalized = (np.log(self.data3d + 1.) - np.log(mi)) / (np.log(ma) - np.log(mi));
		import PIL.Image
		for y2d in range(8):
			for x2d in range(16):
				zindex = x2d + y2d*16
				I = grid_normalized[zindex]
				rgba = mapping.to_rgba(I,bytes=True) #.reshape(Nx, 4)
				#print rgba.shape
				subdata = data[y2d*128:(y2d+1)*128, x2d*128:(x2d+1)*128]
				for i in range(3):
					subdata[:,:,i] = rgba[:,:,i]
				subdata[:,:,3] = (grid_normalized[zindex]*255).astype(np.uint8)# * 0 + 255
				if 0:
					filename = "cube%03d.png" % zindex
					img = PIL.Image.frombuffer("RGB", (128, 128), subdata[:,:,0:3] * 1)
					print "saving to", filename
					img.save(filename)
		img = PIL.Image.frombuffer("RGBA", (128*16, 128*8), data, 'raw', "RGBA", 0, -1)
		#filename = "cube.png"
		#print "saving to", file
		img.save(file, "png")

		if 0:
			filename = "colormap.png"
			print "saving to", filename
			height, width = self.colormap_data.shape[:2]
			img = PIL.Image.frombuffer("RGB", (width, height), self.colormap_data)
			img.save(filename)


class SubspaceBounded(object):
	def __init__(self, subspace, bounds):
		self.subspace = subspace
		self.bounds = bounds

	def histogram(self, size=256, weight=None):
		return self.subspace.histogram(limits=self.bounds, size=size, weight=weight)

	def gridded(self, size=256, weight=None):
		return self.gridded_by_histogram(size=size, weight=weight)

	def gridded_by_histogram(self, size=256, weight=None):
		grid = self.histogram(size=size, weight=weight)
		return SubspaceGridded(self, grid)


class Subspace(object):
	"""A Subspace represent a subset of columns or expressions from a dataset.

	subspace are not instantiated directly, but by 'calling' the dataset like this:

	>>> subspace_xy = some_dataset("x", "y")
	>>> subspace_r = some_dataset("sqrt(x**2+y**2)")

	See `vaex.dataset.Dataset` for more documentation.

	"""
	def __init__(self, dataset, expressions, executor, async, masked=False):
		"""

		:param Dataset dataset: the dataset the subspace refers to
		:param list[str] expressions: list of expressions that forms the subspace
		:param Executor executor: responsible for executing the tasks
		:param bool async: return answers directly, or as a promise
		:param bool masked: work on the selection or not
		:return:
		"""
		self.dataset = dataset
		self.expressions = expressions
		self.executor = executor
		self.async = async
		self.is_masked = masked

	@property
	def dimension(self):
		return len(self.expressions)

	def selected(self):
<<<<<<< HEAD
		return self.__class__(self.dataset, expressions=self.expressions, async=self.async, masked=True)
=======
		return self.__class__(self.dataset, expressions=self.expressions, executor=self.executor, async=self.async, masked=True)
>>>>>>> b679cbd1

	def plot(self, grid=None, limits=None, center=None, weight=None, f=lambda x: x, axes=None, **kwargs):
		import pylab
		if limits is None:
			limits = self.limits_sigma()
		if center is not None:
			limits = np.array(limits) - np.array(center).reshape(2,1)
		if grid is None:
			grid = self.histogram(limits=limits, weight=weight)
		if axes is None:
			axes = pylab.gca()
		axes.imshow(f(grid), extent=np.array(limits).flatten(), origin="lower", **kwargs)

	def figlarge(self):
		import pylab
		pylab.figure(num=None, figsize=(10, 10), dpi=80, facecolor='w', edgecolor='k')

	#def bounded(self):
	#	return self.bounded_by_minmax()

	def bounded_by(self, limits):
		"""Returns a bounded subspace (SubspaceBounded) with limits as given by limits

		:param limits: sequence of [(min, max), ..., (min, max)] values
		:rtype: SubspaceBounded
		"""
		return SubspaceBounded(self, np.array(limits))

	def bounded_by_minmax(self):
		"""Returns a bounded subspace (SubspaceBounded) with limits given by Subspace.minmax()

		:rtype: SubspaceBounded
		"""
		bounds = self.minmax()
		return SubspaceBounded(self, bounds)

	bounded = bounded_by_minmax

	def bounded_by_sigmas(self, sigmas=3, square=False):
		"""Returns a bounded subspace (SubspaceBounded) with limits given by Subspace.limits_sigma()

		:rtype: SubspaceBounded
		"""
		bounds = self.limits_sigma(sigmas=sigmas, square=square)
		return SubspaceBounded(self, bounds)

	def minmax(self):
		"""Return a sequence of [(min, max), ..., (min, max)] corresponding to each expression in this subspace ignoring NaN.
		"""
		raise NotImplementedError
	def mean(self):
		"""Return a sequence of [mean, ... , mean] corresponding to the mean of each expression in this subspace ignoring NaN.
		"""
		raise NotImplementedError
	def var(self, means=None):
		"""Return a sequence of [var, ... , var] corresponding to the variance of each expression in this subspace ignoring NaN.
		"""
		raise NotImplementedError
	def sum(self):
		"""Return a sequence of [sum, ... , sum] corresponding to the sum of values of each expression in this subspace ignoring NaN."""
		raise NotImplementedError
	def histogram(self, limits, size=256, weight=None):
		"""Return a grid of shape (size, ..., size) corresponding to the dimensionality of this subspace containing the counts in each element

		The type of the grid of np.float64

		"""
		raise NotImplementedError
	def limits_sigma(self, sigmas=3, square=False):
		raise NotImplementedError

class SubspaceLocal(Subspace):
	"""Subclass of subspace which implemented methods that can be run locally.
	"""

	def _toarray(self, list):
		return np.array(list)

	@property
	def pre(self):
		self.executor.pre

	@property
	def post(self):
		self.executor.post

	def _task(self, task):
		"""Helper function for returning tasks results, result when immediate is True, otherwise the task itself, which is a promise"""
		if self.async:
			# should return a task or a promise nesting it
			return self.executor.schedule(task)
		else:
			return self.executor.run(task)

	def minmax(self):
		promise = Promise()
		def min_max_reduce(minmax1, minmax2):
			result = []
			for d in range(self.dimension):
				min1, max1 = minmax1[d]
				min2, max2 = minmax2[d]
				result.append((min(min1, min2), max(max1, max2)))
			return result
		def min_max_map(*blocks):
			return [vaex.vaexfast.find_nan_min_max(block) for block in blocks]
		task = TaskMapReduce(self.dataset, self.expressions, min_max_map, min_max_reduce, self._toarray)
		return self._task(task)

	def mean(self):
		def mean_reduce(means1, means2):
			means = []
			for mean1, mean2 in zip(means1, means2):
				means.append(np.nanmean([mean1, mean2]))
			return means
		if self.is_masked:
			mask = self.dataset.mask
			task = TaskMapReduce(self.dataset, self.expressions, lambda thread_index, i1, i2, *blocks: [np.nanmean(block[mask[i1:i2]]) for block in blocks], mean_reduce, self._toarray, info=True)
		else:
			task = TaskMapReduce(self.dataset, self.expressions, lambda *blocks: [np.nanmean(block) for block in blocks], mean_reduce, self._toarray)
		return self._task(task)

	def var(self, means=None):
		# variances are linear, use the mean to reduce
		def vars_reduce(vars1, vars2):
			vars = []
			for var1, var2 in zip(vars1, vars2):
				vars.append(np.nanmean([var1, var2]))
			return vars
		if self.is_masked:
			mask = self.dataset.mask
			def var_map(thread_index, i1, i2, *blocks):
				if means is not None:
					return [np.nanmean((block[mask[i1:i2]]-mean)**2) for block, mean in zip(blocks, means)]
				else:
					return [np.nanmean(block[mask[i1:i2]]**2) for block in blocks]
			task = TaskMapReduce(self.dataset, self.expressions, var_map, vars_reduce, self._toarray, info=True)
		else:
			def var_map(*blocks):
				if means is not None:
					return [np.nanmean((block-mean)**2) for block, mean in zip(blocks, means)]
				else:
					return [np.nanmean(block**2) for block in blocks]
			task = TaskMapReduce(self.dataset, self.expressions, var_map, vars_reduce, self._toarray)
		return self._task(task)

	def sum(self):
		if self.is_masked:
			mask = self.dataset.mask
			task = TaskMapReduce(self.dataset,\
								 self.expressions, lambda thread_index, i1, i2, *blocks: [np.nansum(block[mask[i1:i2]], dtype=np.float64) for block in blocks],\
								 lambda a, b: np.array(a) + np.array(b), self._toarray, info=True)
		else:
			task = TaskMapReduce(self.dataset, self.expressions, lambda *blocks: [np.nansum(block, dtype=np.float64) for block in blocks], lambda a, b: np.array(a) + np.array(b), self._toarray)
		return self._task(task)

	def histogram(self, limits, size=256, weight=None):
		task = TaskHistogram(self.dataset, self, self.expressions, size, limits, masked=self.is_masked, weight=weight)
		return self._task(task)

	def limits_sigma(self, sigmas=3, square=False):
		means = self.mean()
		stds = self.var(means=means)**0.5
		if square:
			stds = np.repeat(stds.mean(), len(stds))
		return np.array(zip(means-sigmas*stds, means+sigmas*stds))

	def current(self):
		index = self.dataset.get_current_row()
		def find(thread_index, i1, i2, *blocks):
			if (index >= i1) and (index < i2):
				return [block[index-i1] for block in blocks]
			else:
				return None
		task = TaskMapReduce(self.dataset, self.expressions, find, lambda a, b: a if b is None else b, info=True)
		return self._task(task)





import vaex.events
import cgi


class _BlockScope(object):
	def __init__(self, dataset, i1, i2, **variables):
		"""

		:param DatasetLocal dataset: the *local*  dataset
		:param i1: start index
		:param i2: end index
		:param values:
		:return:
		"""
		self.dataset = dataset
		self.i1 = i1
		self.i2 = i2
		self.variables = variables
		self.values = dict(self.variables)
		self.buffers = {}

	def move(self, i1, i2):
		length_new = i2 - i1
		length_old = self.i2 - self.i1
		if length_new > length_old: # old buffers are too small, discard them
			self.buffers = {}
		else:
			for name in self.buffers.keys():
				self.buffers[name] = self.buffers[name][:length_new]
		self.i1 = i1
		self.i2 = i2
		self.values = dict(self.variables)

	def _ensure_buffer(self, column):
		if column not in self.buffers:
			self.buffers[column] = np.zeros(self.i2-self.i1)

	def evaluate(self, expression, out=None):
		return ne.evaluate(expression, local_dict=self, out=out)

	def __getitem__(self, variable):
		#logger.debug("get " + variable)
		try:
			if variable in self.dataset.get_column_names():
				if self.dataset._needs_copy(variable):
					self._ensure_buffer(variable)
					self.values[variable] = self.buffers[variable] = self.dataset.columns[variable][self.i1:self.i2].astype(np.float64)
				else:
					self.values[variable] = self.dataset.columns[variable][self.i1:self.i2]
			elif variable in self.dataset.virtual_columns.keys():
				expression = self.dataset.virtual_columns[variable]
				self._ensure_buffer(variable)
				self.evaluate(expression, out=self.buffers[variable])
				self.values[variable] = self.buffers[variable]
			if variable not in self.values:
				raise KeyError, "Unknown variables or column: %r" % (variable,)

			return self.values[variable]
		except:
			logger.exception("unknown variable: %r" % variable)
			raise

class Dataset(object):
	"""All datasets are encapsulated in this class, local or remote dataets

	Each dataset has a number of columns, and a number of rows, the length of the dataset.
	Most operations on the data are not done directly on the dataset, but on subspaces of it, using the
	Subspace class. Subspaces are created by 'calling' the dataset, like this:

	>> subspace_xy = some_dataset("x", "y")
	>> subspace_r = some_dataset("sqrt(x**2+y**2)")

	All Datasets have one 'selection', and all calculations by Subspace are done on the whole dataset (default)
	or for the selection. The following example shows how to use the selection.

	>>> some_dataset.select("x < 0")
	>>> subspace_xy = some_dataset("x", "y")
	>>> subspace_xy_selected = subspace_xy.selected()


	TODO: active fraction, length and shuffled



	:type signal_selection_changed: events.Signal
	"""
	def __init__(self, name, column_names):
		self.name = name
		self.column_names = column_names
		self.executor = vaex.execution.Executor(self, multithreading.pool)
		self.signal_pick = vaex.events.Signal("pick")
		self.signal_sequence_index_change = vaex.events.Signal("sequence index change")
		self.signal_selection_changed = vaex.events.Signal("selection changed")
		self.undo_manager = vaex.ui.undo.UndoManager()
		self.variables = collections.OrderedDict()
		self.variables["pi"] = np.pi
		self.variables["e"] = np.e
		self.virtual_columns = collections.OrderedDict()
		self._length = None
		self._full_length = None
		self._active_fraction = 1
		self._current_row = None

		self.mask = None # a bitmask for the selection does not work for server side
		self._has_selection = False

	def __call__(self, *expressions, **kwargs):
		"""Return a Subspace for this dataset with the given expressions:

		Example:

		>>> subspace_xy = some_dataset("x", "y")

		:rtype: Subspace
		"""
		raise NotImplementedError

	def set_variable(self, name, value):
		self.variables[name] = value

	def get_variable(self, name):
		return self.variables[name]

	def evaluate(self, expression, i1=None, i2=None, out=None):
		i1 = i1 or 0
		i2 = i2 or len(self)
		scope = _BlockScope(self, i1, i2, **self.variables)
		if out is not None:
			scope.buffers[expression] = out
		return scope.evaluate(expression)

	def _block_scope(self, i1, i2):
		return _BlockScope(self, i1, i2, **self.variables)

	def select(self, boolean_expression, mode="replace"):
		"""Select rows based on the boolean_expression, if there was a previous selection, the mode is taken into account.

		if boolean_expression is None, remove the selection, has_selection() will returns false

		Note that per dataset, only one selection is possible.

		:param str boolean_expression: boolean expression, such as 'x < 0', '(x < 0) & (y > -10)' or None to remove the selection
		:param str mode: boolean operation to perform with the previous selection, "replace", "and", "or", "xor", "subtract"
		:return: None
		"""
		raise NotImplementedError

	def has_selection(self):
		return self._has_selection

	def add_virtual_columns_matrix3d(self, x, y, z, xnew, ynew, znew, matrix, matrix_name):
		"""

		:param str x: name of x column
		:param str y:
		:param str z:
		:param str xnew: name of transformed x column
		:param str ynew:
		:param str znew:
		:param list[list] matrix: 2d array or list, with [row,column] order
		:param str matrix_name:
		:return:
		"""
		m = matrix_name
		for i in range(3):
			for j in range(3):
				self.set_variable(matrix_name +"_%d%d" % (i,j), matrix[i,j])
		self.virtual_columns[xnew] = "{m}_00 * {x} + {m}_01 * {y} + {m}_02 * {z}".format(**locals())
		self.virtual_columns[ynew] = "{m}_10 * {x} + {m}_11 * {y} + {m}_12 * {z}".format(**locals())
		self.virtual_columns[znew] = "{m}_20 * {x} + {m}_21 * {y} + {m}_22 * {z}".format(**locals())

	def add_virtual_columns_rotation(self, x, y, xnew, ynew, angle_degrees):
		"""

		:param str x: name of x column
		:param str y:
		:param str xnew: name of transformed x column
		:param str ynew:
		:param float angle_degrees: rotation in degrees, anti clockwise
		:return:
		"""
		theta = np.radians(angle_degrees)
		matrix = np.array([[np.cos(theta), -np.sin(theta)],[np.sin(theta), np.cos(theta)]])
		m = matrix_name = x +"_" +y + "_rot"
		for i in range(2):
			for j in range(2):
				self.set_variable(matrix_name +"_%d%d" % (i,j), matrix[i,j])
		self.virtual_columns[xnew] = "{m}_00 * {x} + {m}_01 * {y}".format(**locals())
		self.virtual_columns[ynew] = "{m}_10 * {x} + {m}_11 * {y}".format(**locals())


	def add_virtual_columns_spherical_to_cartesian(self, alpha, delta, distance, xname, yname, zname, radians=True):
		if not radians:
			alpha = "pi/180.*%s" % alpha
			delta = "pi/180.*%s" % delta
		self.virtual_columns[xname] = "-sin(%s) * cos(%s) * %s" % (alpha, delta, distance)
		self.virtual_columns[yname] = "cos(%s) * cos(%s) * %s" % (alpha, delta, distance)
		self.virtual_columns[zname] = "sin(%s) * %s" % (delta, distance)

	def add_virtual_columns_equatorial_to_galactic_cartesian(self, alpha, delta, distance, xname, yname, zname, radians=True, alpha_gp=np.radians(192.85948), delta_gp=np.radians(27.12825), l_omega=np.radians(32.93192)):
		"""From http://arxiv.org/pdf/1306.2945v2.pdf"""
		if not radians:
			alpha = "pi/180.*%s" % alpha
			delta = "pi/180.*%s" % delta
		# TODO: sort our x,y,z order and the l_omega
		self.virtual_columns[zname] = "{distance} * (cos({delta}) * cos({delta_gp}) * cos({alpha} - {alpha_gp}) + sin({delta}) * sin({delta_gp}))".format(**locals())
		self.virtual_columns[xname] = "{distance} * (cos({delta}) * sin({alpha} - {alpha_gp}))".format(**locals())
		self.virtual_columns[yname] = "{distance} * (sin({delta}) * cos({delta_gp}) - cos({delta}) * sin({delta_gp}) * cos({alpha} - {alpha_gp}))".format(**locals())

	def add_virtual_column(self, name, expression):
		"""Add a virtual column to the dataset

		Example:
		>>> dataset.add_virtual_column("r", "sqrt(x**2 + y**2 + z**2)")
		>>> dataset.select("r < 10")
		"""
		self.virtual_columns[name] = expression



	def __todo_repr_html_(self):
		html = """<div>%s - %s (length=%d)</div>""" % (cgi.escape(repr(self.__class__)), self.name, len(self))
		html += """<table>"""
		for column_name in self.get_column_names():
			html += "<tr><td>%s</td><td>type unknown</td></tr>" % (column_name)
		html += "</table>"
		return html


	def current_sequence_index(self):
		"""TODO"""
		return 0

	def has_current_row(self):
		return self._current_row is not None

	def get_current_row(self):
		"""Individual rows can be 'picked', this is the index (integer) of the current row, or None there is nothing picked"""
		return self._current_row

	def set_current_row(self, value):
		"""Set the current row, and emit the signal signal_pick"""
		if (value is not None) and ((value < 0) or (value >= len(self))):
			raise IndexError, "index %d out of range [0,%d]" % (value, len(self))
		self._current_row = value
		self.signal_pick.emit(self, value)

	def has_snapshots(self):
		return False

	def column_count(self):
		"""Returns the number of columns, not counting virtual ones"""
		return len(self.column_names)

	def get_column_names(self):
		"""Return a list of column names

		:rtype: list of str
 		"""
		return list(self.column_names)

	def __len__(self):
		"""Returns the number of rows in the dataset, if active_fraction != 1, then floor(active_fraction*full_length) is returned"""
		return self._length

	def selected_length(self):
		"""Returns the number of rows that are selected"""
		raise NotImplementedError

	def full_length(self):
		"""the full length of the dataset, independant what active_fraction is"""
		return self._full_length

	def get_active_fraction(self):
		"""Value in the range (0, 1], to work only with a subset of rows
		"""
		return self._active_fraction

	def set_active_fraction(self, value):
		"""Sets the active_fraction, set picked row to None, and remove selection

		TODO: we may be able to keep the selection, if we keep the expression, and also the picked row
		"""
		self._active_fraction = value
		#self._fraction_length = int(self._length * self._active_fraction)
		# TODO: this only for local datasets
		self._set_mask(None)
		self.set_current_row(None)
		self._length = int(round(self.full_length() * self._active_fraction))



class DatasetLocal(Dataset):
	def __init__(self, name, path, column_names):
		self.is_local = True
		super(DatasetLocal, self).__init__(name, column_names)
		self.path = path
		self.columns = collections.OrderedDict()

	def __call__(self, *expressions, **kwargs):
		return SubspaceLocal(self, expressions, self.executor, async=kwargs.get("async", False))

	def concat(self, other):
		return DatasetConcatenated([self, other])

	def export_hdf5(self, path, column_names=None, byteorder="=", shuffle=False, selection=False):
		vaex.export.export_hdf5(self, path, column_names, byteorder, shuffle, selection)

	def _needs_copy(self, column_name):
		return not \
			(column_name in self.column_names  \
			and not isinstance(self.columns[column_name], vaex.dataset._ColumnConcatenatedLazy)\
			and self.columns[column_name].dtype.type==np.float64 \
			and self.columns[column_name].strides[0] == 8 \
			and column_name not in self.virtual_columns)
				#and False:

	def selected_length(self):
		return np.sum(self.mask) if self.has_selection() else None

	def select(self, expression):
		if expression is None:
			self._has_selection = False
			self.mask = None
		else:
			mask = np.zeros(len(self), dtype=np.bool)
			def map(thread_index, i1, i2, block):
				mask[i1:i2][block==1.] = 1
				return 0
			def reduce(*args):
				None
			expr = self(expression)
			task = TaskMapReduce(self, [expression], lambda thread_index, i1, i2, *blocks: [map(thread_index, i1, i2, block) for block in blocks], reduce, info=True)
			def apply_mask(*args):
				#print "Setting mask"
				self._set_mask(mask)
			task.then(apply_mask)
			return expr._task(task)

	def _set_mask(self, mask):
		self.mask = mask
		self._has_selection = mask is not None
		self.signal_selection_changed.emit(self)


class _ColumnConcatenatedLazy(object):
	def __init__(self, datasets, column_name):
		self.datasets = datasets
		self.column_name = column_name
		self.dtype = self.datasets[0].columns[self.column_name].dtype
		#print len(self)
		#print self.datasets[0].columns[self.column_name].shape[1:]
		self.shape = (len(self), ) + self.datasets[0].columns[self.column_name].shape[1:]
		#print self.shape
	def __len__(self):
		return sum(len(ds) for ds in self.datasets)

	def __getitem__(self, slice):
		start, stop, step = slice.start, slice.stop, slice.step
		start = start or 0
		stop = stop or len(self)
		assert step in [None, 1]
		datasets = iter(self.datasets)
		current_dataset = datasets.next()
		offset = 0
		#print "#@!", start, stop, [len(dataset) for dataset in self.datasets]
		while start >= offset + len(current_dataset):
			#print offset
			offset += len(current_dataset)
			#try:
			current_dataset = datasets.next()
			#except StopIteration:
				#logger.exception("requested start:stop %d:%d when max was %d, offset=%d" % (start, stop, offset+len(current_dataset), offset))
				#raise
			#	break
		# this is the fast path, no copy needed
		if stop <= offset + len(current_dataset):
			return current_dataset.columns[self.column_name][start-offset:stop-offset]
		else:
			copy = np.zeros(stop-start, dtype=current_dataset.columns[self.column_name][0:1].dtype)
			copy_offset = 0
			#print "!!>", start, stop, offset, len(current_dataset), current_dataset.columns[self.column_name]
			while offset < stop: #> offset + len(current_dataset):
				part = current_dataset.columns[self.column_name][start-offset:min(len(current_dataset), stop-offset)]
				#print "part", part, copy_offset,copy_offset+len(part)
				copy[copy_offset:copy_offset+len(part)] = part
				#print copy[copy_offset:copy_offset+len(part)]
				offset += len(current_dataset)
				copy_offset += len(part)
				start = offset
				if offset < stop:
					current_dataset = datasets.next()
			return copy


class DatasetConcatenated(DatasetLocal):
	def __init__(self, datasets):
		super(DatasetConcatenated, self).__init__(None, None, [])
		self.datasets = datasets
		first, tail = datasets[0], datasets[1:]
		for column_name in first.get_column_names():
			if all([column_name in dataset.get_column_names() for dataset in tail]):
				self.column_names.append(column_name)
		self.columns = {}
		for column_name in self.get_column_names():
			self.columns[column_name] = _ColumnConcatenatedLazy(datasets, column_name)

		for name in first.virtual_columns.keys():
			if all([first.virtual_columns[name] == dataset.virtual_columns.get(name, None) for dataset in tail]):
				self.virtual_columns[name] = first.virtual_columns[name]
		for dataset in datasets:
			for name, value in dataset.variables.items():
				self.set_variable(name, value)


		self._full_length = sum(ds.full_length() for ds in self.datasets)
		self._length = self.full_length()
		self.name = "_".join(ds.name for ds in self.datasets)



	def concat(self, other):
		datasets = list(self.datasets) + [other]
		return DatasetConcatenated(datasets)


class DatasetArrays(DatasetLocal):
	def __init__(self, name="arrays"):
		super(DatasetArrays, self).__init__(None, None, [])
		self.name = name

	#def __len__(self):
	#	return len(self.columns.values()[0])

	def add_column(self, name, data):
		self.column_names.append(name)
		self.columns[name] = data
		#self._length = len(data)
		if self._full_length is None:
			self._full_length = len(data)
		else:
			assert self.full_length() == len(data), "columns should be of equal length"
		self._length = int(round(self.full_length() * self._active_fraction))
		#self.set_active_fraction(self._active_fraction)

class DatasetMemoryMapped(DatasetLocal):
	def link(self, expression, listener):
		if expression not in self.global_links:
			self.global_links[expression] = Link(self)
			logger.debug("creating link object: %r" % self.global_links[expression])
		else:
			
			logger.debug("reusing link object: %r" % self.global_links[expression])

			
		link = self.global_links[expression]
		link.listeners.append(listener)
		return link
	
	def unlink(self, link, receiver):
		link.listeners.remove(receiver)
		
	def full_length(self):
		return self._length
		
	#def __len__(self):
	#	return self._fraction_length
		
	def length(self, selection=False):
		if selection:
			return 0 if self.mask is None else np.sum(self.mask)
		else:
			return len(self)
		
	def byte_size(self, selection=False):
		bytes_per_row = 0
		for column in self.columns.values():
			dtype = column.dtype
			bytes_per_row += dtype.itemsize
		return bytes_per_row * self.length(selection=selection)
		
		
	# nommap is a hack to get in memory datasets working
	def __init__(self, filename, write=False, nommap=False, name=None):
		super(DatasetMemoryMapped, self).__init__(name=name or os.path.splitext(os.path.basename(filename))[0], path=os.path.abspath(filename) if filename is not None else None, column_names=[])
		self.filename = filename or "no file"
		self.write = write
		#self.name = name or os.path.splitext(os.path.basename(self.filename))[0]
		#self.path = os.path.abspath(filename) if filename is not None else None
		self.nommap = nommap
		if not nommap:
			self.file = file(self.filename, "r+" if write else "r")
			self.fileno = self.file.fileno()
			self.mapping = mmap.mmap(self.fileno, 0, prot=mmap.PROT_READ | 0 if not write else mmap.PROT_WRITE )
			self.file_map = {filename: self.file}
			self.fileno_map = {filename: self.fileno}
			self.mapping_map = {filename: self.mapping}
		else:
			self.file_map = {}
			self.fileno_map = {}
			self.mapping_map = {}
		self._length = None
		#self._fraction_length = None
		self.nColumns = 0
		self.column_names = []
		self.rank1s = {}
		self.rank1names = []
		self.virtual_columns = collections.OrderedDict()
		
		self.axes = {}
		self.axis_names = []
		
		# these are replaced by variables
		#self.properties = {}
		#self.property_names = []

		self.current_slice = None
		self.fraction = 1.0
		
		
		self.selected_row_index = None
		self.selected_serie_index = 0
		self.row_selection_listeners = []
		self.serie_index_selection_listeners = []
		#self.mask_listeners = []

		self.all_columns = {}
		self.all_column_names = []
		self.mask = None
		self.global_links = {}
		
		self.offsets = {}
		self.strides = {}
		self.filenames = {}
		self.dtypes = {}
		self.samp_id = None
		#self.variables = collections.OrderedDict()
		
		self.undo_manager = vaex.ui.undo.UndoManager()

	def has_snapshots(self):
		return len(self.rank1s) > 0

	def get_path(self):
		return self.path
		
	def _evaluate(self, callback, *expressions, **variables):
		jobManager = JobsManager()
		logger.debug("evalulate: %r %r" % (expressions,variables))
		jobManager.addJob(0, callback, self, *expressions, **variables)
		jobManager.execute()
		return
		
		
	def old(self):
		class Info(object):
			pass
		outputs = [np.zeros(buffer_size, dtype=np.float64) for _ in expressions]
		n_blocks = int(math.ceil(self._length *1.0 / buffer_size))
		print "blocks", n_blocks, self._length *1.0 / buffer_size
		# execute blocks for all expressions, better for Lx cache
		for block_index in range(n_blocks):
			i1 = block_index * buffer_size
			i2 = (block_index +1) * buffer_size
			if i2 >= self._length: # round off the sizes
				i2 = self._length
				for i in range(len(outputs)):
					outputs[i] = outputs[i][:i2-i1]
			# local dicts has slices (not copies) of the whole dataset
			local_dict = {}
			for key, value in self.columns.items():
				local_dict[key] = value[i1:i2]
			info = Info()
			info.index = block_index
			info.size = i2-i1
			info.length = n_blocks
			info.first = block_index == 0
			info.i1 = i1
			info.i2 = i2
			info.slice = slice(i1, i2)
			results = []
			for output, expression in zip(outputs, expressions):
				if expression in self.column_names and self.columns[expression].dtype == np.float64:
					print "avoided"
					#yield self.columns[expression][i1:i2], info
					results.append(self.columns[expression][i1:i2])
				else:
					ne.evaluate(expression, local_dict=local_dict, out=output, casting="unsafe")
					results.append(output)
			print results, info
			yield tuple(results), info
		
		
	def addFile(self, filename, write=False):
		self.file_map[filename] = file(filename, "r+" if write else "r")
		self.fileno_map[filename] = self.file_map[filename].fileno()
		self.mapping_map[filename] = mmap.mmap(self.fileno_map[filename], 0, prot=mmap.PROT_READ | 0 if not write else mmap.PROT_WRITE )


	def selectRow(self, index):
		self.selected_row_index = index
		logger.debug("emit pick signal: %r" % index)
		self.signal_pick.emit(index)
		for row_selection_listener in self.row_selection_listeners:
			row_selection_listener(index)
		
	def selectSerieIndex(self, serie_index):
		self.selected_serie_index = serie_index
		for serie_index_selection_listener in self.serie_index_selection_listeners:
			serie_index_selection_listener(serie_index)
		self.signal_sequence_index_change.emit(self, serie_index)
			
	def matches_url(self, url):
		filename = url
		if filename.startswith("file:/"):
			filename = filename[5:]
		similar = os.path.splitext(os.path.abspath(self.filename))[0] == os.path.splitext(filename)[0]
		logger.info("matching urls: %r == %r == %r" % (os.path.splitext(self.filename)[0], os.path.splitext(filename)[0], similar) )
		return similar
			
		
		
	def close(self):
		self.file.close()
		self.mapping.close()
		
	def ___set_fraction(self, fraction):
		self.fraction = fraction
		self.current_slice = (0, int(self._length * fraction))
		self._fraction_length = self.current_slice[1]
		self._set_mask(None)
		# TODO: if row in slice, we don't have to remove it
		self.selectRow(None)
		
	def __addMemoryColumn(self, name, column):
		# remove, is replaced by array argument of addColumn
		length = len(column)
		if self.current_slice is None:
			self.current_slice = (0, length)
			self.fraction = 1.
			self._fraction_length = length
		self._length = length
		#print self.mapping, dtype, length if stride is None else length * stride, offset
		self.columns[name] = column
		self.column_names.append(name)
		self.all_columns[name] = column
		self.all_column_names.append(name)
		#self.column_names.sort()
		self.nColumns += 1
		self.nRows = self._length
		

	def addAxis(self, name, offset=None, length=None, dtype=np.float64, stride=1, filename=None):
		if filename is None:
			filename = self.filename
		mapping = self.mapping_map[filename]
		mmapped_array = np.frombuffer(mapping, dtype=dtype, count=length if stride is None else length * stride, offset=offset)
		if stride:
			mmapped_array = mmapped_array[::stride]
		self.axes[name] = mmapped_array
		self.axis_names.append(name)
	
		
	def addColumn(self, name, offset=None, length=None, dtype=np.float64, stride=1, filename=None, array=None):
		if filename is None:
			filename = self.filename
		if not self.nommap:
			mapping = self.mapping_map[filename]
			
		if array is not None:
			length = len(array)
			
		if self._length is not None and length != self._length:
			error("inconsistent length", "length of column %s is %d, while %d was expected" % (name, length, self._length))
		else:
			if self.current_slice is None:
				self.current_slice = (0, length)
				self.fraction = 1.
				self._full_length = length
				self._length = length
			self._length = length
			#print self.mapping, dtype, length if stride is None else length * stride, offset
			if array is not None:
				length = len(array)
				mmapped_array = array
				stride = None
				offset = None
				dtype = array.dtype
			else:
				if offset is None:
					print "offset is None"
					sys.exit(0)
				mmapped_array = np.frombuffer(mapping, dtype=dtype, count=length if stride is None else length * stride, offset=offset)
				if stride:
					#import pdb
					#pdb.set_trace()
					mmapped_array = mmapped_array[::stride]
			self.columns[name] = mmapped_array
			self.column_names.append(name)
			self.all_columns[name] = mmapped_array
			self.all_column_names.append(name)
			#self.column_names.sort()
			self.nColumns += 1
			self.nRows = self._length
			self.offsets[name] = offset
			self.strides[name] = stride
			if filename is not None:
				self.filenames[name] = os.path.abspath(filename)
			self.dtypes[name] = dtype
			
	def addRank1(self, name, offset, length, length1, dtype=np.float64, stride=1, stride1=1, filename=None, transposed=False):
		if filename is None:
			filename = self.filename
		mapping = self.mapping_map[filename]
		if (not transposed and self._length is not None and length != self._length) or (transposed and self._length is not None and length1 != self._length):
			error("inconsistent length", "length of column %s is %d, while %d was expected" % (name, length, self._length))
		else:
			if self.current_slice is None:
				self.current_slice = (0, length if not transposed else length1)
				self.fraction = 1.
				self._full_length = length if not transposed else length1
				self._length = self._full_length
			self._length = length if not transposed else length1
			#print self.mapping, dtype, length if stride is None else length * stride, offset
			rawlength = length * length1
			rawlength *= stride
			rawlength *= stride1
			#print rawlength, offset
			#print rawlength * 8, offset, self.mapping.size()
			#import pdb
			#pdb.set_trace()
			mmapped_array = np.frombuffer(mapping, dtype=dtype, count=rawlength, offset=offset)
			mmapped_array = mmapped_array.reshape((length1*stride1, length*stride))
			mmapped_array = mmapped_array[::stride1,::stride]
			#if transposed:
			#	mmapped_array = mmapped_array.T
			#assert mmapped_array.shape[1] == self._length, "error {0} {1} {2} {3} {4}".format(length, length1, mmapped_array.shape, self._length, transposed)
			self.rank1s[name] = mmapped_array
			self.rank1names.append(name)
			self.all_columns[name] = mmapped_array
			self.all_column_names.append(name)
			
			#self.column_names.sort()
			#self.nColumns += 1
			#self.nRows = self._length
			#self.columns[name] = mmapped_array
			#self.column_names.append(name)
			
	@classmethod
	def can_open(cls, path, *args, **kwargs):
		return False
	
	@classmethod
	def get_options(cls, path):
		return []
	
	@classmethod
	def option_to_args(cls, option):
		return []

import struct
class HansMemoryMapped(DatasetMemoryMapped):
	def __init__(self, filename, filename_extra=None):
		super(HansMemoryMapped, self).__init__(filename)
		self.pageSize, \
		self.formatSize, \
		self.numberParticles, \
		self.numberTimes, \
		self.numberParameters, \
		self.numberCompute, \
		self.dataOffset, \
		self.dataHeaderSize = struct.unpack("Q"*8, self.mapping[:8*8])
		zerooffset = offset = self.dataOffset
		length = self.numberParticles+1
		stride = self.formatSize/8 # stride in units of the size of the element (float64)
		
		# TODO: ask Hans for the self.numberTimes-2
		lastoffset = offset + (self.numberParticles+1)*(self.numberTimes-2)*self.formatSize
		t_index = 3
		names = "x y z vx vy vz".split()
		midoffset = offset + (self.numberParticles+1)*self.formatSize*t_index
		names = "x y z vx vy vz".split()

		for i, name in enumerate(names):
			self.addColumn(name+"_0", offset+8*i, length, dtype=np.float64, stride=stride)
			
		for i, name in enumerate(names):
			self.addColumn(name+"_last", lastoffset+8*i, length, dtype=np.float64, stride=stride)
		
		#for i, name in enumerate(names):
		#	self.addColumn(name+"_mid", midoffset+8*i, length, dtype=np.float64, stride=stride)
		

		names = "x y z vx vy vz".split()
		#import pdb
		#pdb.set_trace()
		if 1:
			stride = self.formatSize/8 
			#stride1 = self.numberTimes #*self.formatSize/8 
			for i, name in enumerate(names):
				# TODO: ask Hans for the self.numberTimes-1
				self.addRank1(name, offset+8*i, length=self.numberParticles+1, length1=self.numberTimes-1, dtype=np.float64, stride=stride, stride1=1)

		if filename_extra is None:
			basename = os.path.basename(filename)
			if os.path.exists(basename + ".omega2"):
				filename_extra = basename + ".omega2"

		if filename_extra is not None:
			self.addFile(filename_extra)
			mapping = self.mapping_map[filename_extra]
			names = "J_r J_theta J_phi Theta_r Theta_theta Theta_phi Omega_r Omega_theta Omega_phi r_apo r_peri".split()
			offset = 0
			stride = 11
			#import pdb
			#pdb.set_trace()
			for i, name in enumerate(names):
				# TODO: ask Hans for the self.numberTimes-1
				self.addRank1(name, offset+8*i, length=self.numberParticles+1, length1=self.numberTimes-1, dtype=np.float64, stride=stride, stride1=1, filename=filename_extra)

				self.addColumn(name+"_0", offset+8*i, length, dtype=np.float64, stride=stride, filename=filename_extra)
				self.addColumn(name+"_last", offset+8*i + (self.numberParticles+1)*(self.numberTimes-2)*11*8, length, dtype=np.float64, stride=stride, filename=filename_extra)
			
			

		#for i, name in enumerate(names):
		#	self.addColumn(name+"_last", offset+8*i + (self.formatSize*(self.numberTimes-1)), length, dtype=np.float64, stride=stride)
		#for i, name in enumerate(names):
		#	self.addRank1(name, offset+8*i, (length, numberTimes), dtype=np.float64, stride=stride)
		
		
		
		
		#uint64 = np.frombuffer(self.mapping, dtype=dtype, count=length if stride is None else length * stride, offset=offset)

	@classmethod
	def can_open(cls, path, *args, **kwargs):
		basename, ext = os.path.splitext(path)
		if os.path.exists(basename + ".omega2"):
			return True
		return False

	@classmethod
	def get_options(cls, path):
		return []

	@classmethod
	def option_to_args(cls, option):
		return []


dataset_type_map["buist"] = HansMemoryMapped

if __name__ == "__main__":
	path = "/Users/users/buist/research/2014 Simulation Data/12Orbits/Sigma/Orbitorb1.ac0.10000.100.5.orb.omega2"
	path = "/net/pannekoek/data/users/buist/Research/2014 Simulation Data/12Orbits/Integration/Orbitorb9.ac8.10000.100.5.orb.bin"

	hmm = HansMemoryMapped(path)


class FitsBinTable(DatasetMemoryMapped):
	def __init__(self, filename, write=False):
		super(FitsBinTable, self).__init__(filename, write=write)
		fitsfile = fits.open(filename)
		for table in fitsfile:
			if isinstance(table, fits.BinTableHDU):
				table_offset = table._data_offset
				#import pdb
				#pdb.set_trace()
				if table.columns[0].dim is not None: # for sure not a colfits
					dim = eval(table.columns[0].dim) # TODO: can we not do an eval here? not so safe
					if dim[0] == 1 and len(dim) == 2: # we have colfits format
						logger.debug("colfits file!")
						offset = table_offset
						for i in range(len(table.columns)):
							column = table.columns[i]
							cannot_handle = False
							#print column.name, str(column.dtype)
							#try:
							#	dtype, length = eval(str(column.dtype)) # ugly hack
							#	length = length[0]
							#except:
							#	cannot_handle = True

							# flatlength == length * arraylength
							flatlength, fitstype = long(column.format[:-1]),column.format[-1]
							arraylength, length = arrayshape = eval(column.dim)

							# numpy dtype code, like f8, i4
							dtypecode = astropy.io.fits.column.FITS2NUMPY[fitstype]


							dtype = np.dtype((">" +dtypecode, arraylength))
							if 0:
								if arraylength > 1:
									dtype = np.dtype((">" +dtypecode, arraylength))
								else:
									if dtypecode == "a": # I think numpy needs by default a length 1
										dtype = np.dtype(dtypecode + "1")
									else:
										dtype = np.dtype(">" +dtypecode)
								#	bytessize = 8

							bytessize = dtype.itemsize
							print column.name, dtype, column.format, column.dim, length, bytessize, arraylength
							#if not cannot_handle:
							if (flatlength > 0) and dtypecode != "a": # TODO: support strings
								#print column.name, dtype, length
								#print "ok", column.dtype
								#if type == np.float64:
								#print "\t", offset, dtype, length
								#typestr = eval(str(table.columns[i].dtype))[0].replace("<", ">").strip()
								#print "   type", typestr
								#dtype = np.zeros(1,dtype=typestr).dtype
								#if "f" in dtype:
								if 1:
									#dtype = np.dtype(dtype)
									#print "we have float64!", dtype
									#dtype = ">f8"
									print column.name, offset, dtype, length
									if arraylength == 1:
										self.addColumn(column.name, offset=offset, dtype=dtype, length=length)
									else:
										#transposed = shape[1] < shape[0]
										for i in range(arraylength):
											name = column.name+"_" +str(i)
											self.addColumn(name, offset=offset+bytessize*i/arraylength, dtype=">" +dtypecode, length=length, stride=arraylength)
											print self.columns[name][0], self.columns[name][1]
										#@self.addRank1(column.name, offset, arraylength, length1=length, dtype=">" +dtypecode, stride=1, stride1=1, transposed=True)
										#@self.addRank1(column.name, offset, arraylength, length1=length, dtype=">" +dtypecode, stride=1, stride1=1, transposed=True)
										#print self.rank1s[column.name][0]
										#print self.rank1s[column.name][1]
										#dsa
									#else:
									#	print "DON:T KNOW HOW TO HANDLE"

									#print self.columns[column.name]

									#col = self.columns[column.name]
									#print "   ", col[:10],  col[:10].dtype, col.dtype.byteorder == native_code, bytessize

							if flatlength > 0: # flatlength can be
								offset += bytessize * length

							#else:
							if 0:
								#print str(column.dtype)
								#print column.dtype
								#pdb.set_trace()
								print column.name, column.format, length
								#print column.dtype.descr
								#print column.dtype.fields
								#assert column.dtype.descr[0][1][0] == "|"
								#assert column.dtype.descr[0][1][1] == "S"
								#overflown_length =
								#import pdb
								#pdb.set_trace()
								offset += eval(column.dim)[0] * length
								#raise Exception,"cannot handle type: %s" % column.dtype
								#sys.exit(0)
							#print "offset=", offset, 403532029440-offset
					#sys.exit(0)

				else:
					logger.debug("adding table: %r" % table)
					for column in table.columns:
						array = column.array[:]
						array = column.array[:] # 2nd time it will be a real np array
						#import pdb
						#pdb.set_trace()
						if array.dtype.kind in "fi":
							self.addColumn(column.name, array=array)
		#BinTableHDU
	@classmethod
	def can_open(cls, path, *args, **kwargs):
		return os.path.splitext(path)[1] == ".fits"
	
	@classmethod
	def get_options(cls, path):
		return [] # future: support multiple tables?
	
	@classmethod
	def option_to_args(cls, option):
		return []

dataset_type_map["fits"] = FitsBinTable
		
		
class InMemoryTable(DatasetMemoryMapped):
	def __init__(self, filename, write=False):
		super(InMemoryTable, self).__init__(filename)
		
		if 1:
			
			N = 1024
			x = np.arange(1, N+1, dtype=np.float64)
			x, y = np.meshgrid(x, x)
			shape = x.shape
			phase = np.random.random(shape)* 2 * np.pi
			#r = (N-x)**2 + (N-y)**2
			r = (x)**2 + (y)**2
			amplitude = np.random.random(shape) * np.exp(-r**1.4/100**2) * np.exp( 1j * phase)
			amplitude[0,0] = 0
			import pylab
			realspace = np.fft.fft2(amplitude)
			vx = np.fft.fft2(amplitude * x).real
			vy = np.fft.fft2(amplitude * y).real
			x = np.arange(1, N+1, dtype=np.float64)
			x, y = np.meshgrid(x, x)
			scale = 0.05
			for i in range(2):
				x += vx * scale
				y += vy * scale
			
			self.addColumn("x", array=x.reshape(-1))
			self.addColumn("y", array=y.reshape(-1))
			return
				
			if 0:
				pass
			pylab.imshow(realspace.real)
			pylab.show()
			sys.exit(0)
		
			N = 512
			d = 2
			
			x = np.arange(N)
			x, y = np.meshgrid(x, x)
			x = x.reshape(-1)
			y = y.reshape(-1)
			x = np.random.random(x.shape) * 0.5 + 0.5
			y = np.random.random(x.shape) * 0.5 + 0.5
			shape = x.shape
			grid = np.zeros(shape, dtype=np.float64)
			vaex.vaexfast.histogram2d(x, y, None, grid, 0, N, 0, N)
			phi_f = np.fft.fft2(grid)
			self.addColumn("x", array=x)
			self.addColumn("y", array=y)
			
			
			
			#print x.shape, x.dtype
			
			#sys.exit(0)
			
			
			return
		
		
		eta = 4
		max_level = 13
		dim = 2
		N = eta**(max_level)
		array = np.zeros((dim, N), dtype=np.float64)
		L = 1.6
		#print "size {:,}".format(N)
		
		
		def do(center, size, index, level):
			pos = center.reshape((-1,1)) + np.random.random((dim, eta)) * size - size/2
			#array[:,index:index+eta] = pos
			if level == max_level:
				array[:,index:index+eta] = pos
				return index+eta
			else:
				for i in range(eta):
					index = do(pos[:,i], size/L, index, level+1)
				return index
			
		#do(np.zeros(dim), 1., 0, 0)
		for d in range(dim):
			vaex.vaexfast.soneira_peebles(array[d], 0, 1, L, eta, max_level)
		for i, name in zip(range(dim), "x y z w v u".split()):
			self.addColumn(name, array=array[i])
		
		return
		
		
		N = int(1e7)
		a0 = 1.
		t = np.linspace(0, 2 * np.pi * 5, N) + 2 * np.pi/1000 * (np.random.random() - 0.5)
		a0 = a0 - t /t.max() * a0 * 0.5
		a = np.zeros(N) + a0 + a0 * 0.1 * (np.random.random(N) - 0.5)
		b = 0.2
		x = a * (np.cos(t) + 0.2 * (np.random.random(N) - 0.5))
		y = a * (np.sin(t) + 0.2 * (np.random.random(N) - 0.5))
		z = b * t
		
		self.addColumn("x", array=x)
		self.addColumn("y", array=y)
		self.addColumn("z", array=z)
		self.addColumn("a", array=a)
		self.addColumn("t", array=t)
		return

		#for i in range(N):
		#	a[
		
		
		N = 2+4+8+16+32+64+128
		rand = np.random.random(N-1)
		rand_y = np.random.random(N-1)
		#x = 
		xlist =[]
		ylist =[]
		for i in range(15000*2):
			#random.seed(0)
			index = 0
			level = 0
			offset = 0
			x1 = 0.
			x2 = 1.
			xs = []
			ys = []
			for j in range(7):
				#level = 5 - j
				Nlevel = 2**(level+1)
				#offset = sum(
				u1 = np.random.random()
				u2 = np.random.random()
				#c = rand[offset:offset+Nlevel].min()
				#c = 0
				#v1 = rand[offset+index] - c
				#v2 = rand[offset+index+1] - c
				#assert v1 >= 0
				#assert v2 >= 0
				cumulative = np.cumsum(rand[offset:offset+Nlevel])
				cumulative = np.cumsum(np.arange(Nlevel))
				cumulative = []
				total = 0
				for value in rand[offset:offset+Nlevel]:
					total += value
					cumulative.append(total)
				cumulative = np.array(cumulative)
				cumulative = cumulative * 1./cumulative[-1]
				for i, value in enumerate(cumulative):
					if value >= u1:
						break
				left, mid, right = [(float(i+1+j/2.*2))/(Nlevel+1) for j in [-1,0,1]]
				x  = np.random.triangular(left, mid, right)

				cumulative = []
				total = 0
				for value in rand_y[offset:offset+Nlevel]:
					total += value
					cumulative.append(total)
				cumulative = np.array(cumulative)
				cumulative = cumulative * 1./cumulative[-1]
				for i, value in enumerate(cumulative):
					if value >= u2:
						break
				left, mid, right = [(float(i+1+j/2.*2))/(Nlevel+1) for j in [-1,0,1]]
				y  = np.random.triangular(left, mid, right)
				if 0:
					if v1 < v2:
						b = v1
						c = v2-v1
						w = (-b + np.sqrt(b**2.+4.*c*u )) /   (-b + np.sqrt(b**2.+4.*c ))
						x = x1 + w * (x2-x1)
					else:
						b = v2
						c = v1-v2
						w = 1. - (-b + np.sqrt(b**2.+4.*c*u )) /   (-b + np.sqrt(b**2.+4.*c ))
						x = x2 - (x2-x1)*w
				#w = np.sqrt(r)
				#xs.append(x1 + w * (x2-x1))
				xs.append(x)# - (x1+x2)/2.)
				ys.append(y)
				if 0:
					if w < 0.5:
						x1, x2 = x1, x1 + (x2-x1)/2.
						index = index * 2
						#offset += Nlevel
					else:
						x1, x2 =  x1 + (x2-x1)/2., x2
						#offset += Nlevel*2
						index = (index+1) * 2
				level += 1
				offset += Nlevel
				#if np.random.random() < 0.21:
				#	break
			#print
			#xs = [np.sqrt(np.random.random())]
			amplitudes = 1./(np.arange(len(xs)) + 1)**2
			#xlist.append( np.sum( (xs*amplitudes)/np.sum(amplitudes) )  )
			#xlist.append( (xs[0] + xs[1] * 0.5)/1.5  )
			#xlist.append(sum(xs * amplitudes))
			#xlist.append(sum(xs))
			#xlist.append(xs[4])
			xlist.extend(xs[3:])
			ylist.extend(ys[3:])
			

		self.addColumn("x", array=np.array(xlist))
		self.addColumn("y", array=np.array(ylist))
		#self.addColumn("x", array=np.random.random(10000)**0.5)
		
		return
				
				#if random.
				
		
		x = []
		y = []
		z = []
		
		for i in range(100):
			x0, y0, z0 = 0., 0., 0.
			vx, vy, vz = 1., 0., 0.
			for i in range(1000):
				x0 += vx
				y0 += vy
				z0 += vz
				x.append(x0)
				y.append(y0)
				z.append(z0)
				s = 0.01
				vx += np.random.random() * s-s/2
				vy += np.random.random() * s-s/2
				vz += np.random.random() * s-s/2
				if np.random.random() < 0.05:
					s = 1.
					vx += np.random.random() * s-s/2
					#vz += np.random.random() * s-s/2
					
		x = np.array(x)
		y = np.array(y)
		z = np.array(z)
		self.addColumn("x", array=x)
		self.addColumn("y", array=y)
		self.addColumn("z", array=z)
			
		
dataset_type_map["fits"] = FitsBinTable
		
class Hdf5MemoryMapped(DatasetMemoryMapped):
	def __init__(self, filename, write=False):
		super(Hdf5MemoryMapped, self).__init__(filename, write=write)
		self.h5file = h5py.File(self.filename, "r+" if write else "r")
		try:
			self.load()
		finally:
			self.h5file.close()
		
	@classmethod
	def can_open(cls, path, *args, **kwargs):
		h5file = None
		try:
			h5file = h5py.File(path, "r")
		except:
			logger.exception("could not open file as hdf5")
			return False
		if h5file is not None:
			with h5file:
				return ("data" in h5file) or ("columns" in h5file)
		else:
			logger.debug("file %s has no data or columns group" % path)
		return False
			
	
	@classmethod
	def get_options(cls, path):
		return []
	
	@classmethod
	def option_to_args(cls, option):
		return []

	def load(self):
		if "data" in self.h5file:
			self.load_columns(self.h5file["/data"])
		if "columns" in self.h5file:
			self.load_columns(self.h5file["/columns"])
		if "properties" in self.h5file:
			self.load_variables(self.h5file["/properties"]) # old name, kept for portability
		if "variables" in self.h5file:
			self.load_variables(self.h5file["/variables"])
		if "axes" in self.h5file:
			self.load_axes(self.h5file["/axes"])
			
	#def 
	def load_axes(self, axes_data):
		for name in axes_data:
			axis = axes_data[name]
			logger.debug("loading axis %r" % name)
			offset = axis.id.get_offset() 
			shape = axis.shape
			assert len(shape) == 1 # ony 1d axes
			#print name, offset, len(axis), axis.dtype
			self.addAxis(name, offset=offset, length=len(axis), dtype=axis.dtype)
			#self.axis_names.append(axes_data)
			#self.axes[name] = np.array(axes_data[name])
			
	def load_variables(self, h5variables):
		for key, value in h5variables.attrs.iteritems():
			self.variables[key] = value
			
			
	def load_columns(self, h5data):
		#print h5data
		# make sure x y x etc are first
		first = "x y z vx vy vz".split()
		finished = set()
		for column_name in first + list(h5data):
			if column_name in h5data and column_name not in finished:
				#print type(column_name)
				column = h5data[column_name]
				if hasattr(column, "dtype"):
					#print column, column.shape
					offset = column.id.get_offset() 
					if offset is None:
						raise Exception, "columns doesn't really exist in hdf5 file"
					shape = column.shape
					if True: #len(shape) == 1:
						self.addColumn(column_name, offset, len(column), dtype=column.dtype)
					else:

						#transposed = self._length is None or shape[0] == self._length
						transposed = shape[1] < shape[0]
						self.addRank1(column_name, offset, shape[1], length1=shape[0], dtype=column.dtype, stride=1, stride1=1, transposed=transposed)
						#if len(shape[0]) == self._length:
						#	self.addRank1(column_name, offset, shape[1], length1=shape[0], dtype=column.dtype, stride=1, stride1=1)
						#self.addColumn(column_name+"_0", offset, shape[1], dtype=column.dtype)
						#self.addColumn(column_name+"_last", offset+(shape[0]-1)*shape[1]*column.dtype.itemsize, shape[1], dtype=column.dtype)
						#self.addRank1(name, offset+8*i, length=self.numberParticles+1, length1=self.numberTimes-1, dtype=np.float64, stride=stride, stride1=1, filename=filename_extra)
			finished.add(column_name)
			
	def close(self):
		super(Hdf5MemoryMapped, self).close()
		self.h5file.close()
		
	def __expose_array(self, hdf5path, column_name):
		array = self.h5file[hdf5path]
		array[0] = array[0] # without this, get_offset returns None, probably the array isn't really created
		offset = array.id.get_offset() 
		self.remap()
		self.addColumn(column_name, offset, len(array), dtype=array.dtype)
		
	def __add_column(self, column_name, dtype=np.float64, length=None):
		array = self.h5data.create_dataset(column_name, shape=(self._length if length is None else length,), dtype=dtype)
		array[0] = array[0] # see above
		offset = array.id.get_offset() 
		self.h5file.flush()
		self.remap()
		self.addColumn(column_name, offset, len(array), dtype=array.dtype)

dataset_type_map["h5vaex"] = Hdf5MemoryMapped

class AmuseHdf5MemoryMapped(Hdf5MemoryMapped):
	def __init__(self, filename, write=False):
		super(AmuseHdf5MemoryMapped, self).__init__(filename, write=write)
		
	@classmethod
	def can_open(cls, path, *args, **kwargs):
		h5file = None
		try:
			h5file = h5py.File(path, "r")
		except:
			return False
		if h5file is not None:
			with h5file:
				return ("particles" in h5file)# or ("columns" in h5file)
		return False

	def load(self):
		particles = self.h5file["/particles"]
		for group_name in particles:
			#import pdb
			#pdb.set_trace()
			group = particles[group_name]
			self.load_columns(group["attributes"])
			
			column_name = "keys"
			column = group[column_name]
			offset = column.id.get_offset() 
			self.addColumn(column_name, offset, len(column), dtype=column.dtype)

dataset_type_map["amuse"] = AmuseHdf5MemoryMapped


gadget_particle_names = "gas halo disk bulge stars dm".split()

class Hdf5MemoryMappedGadget(DatasetMemoryMapped):
	def __init__(self, filename, particle_name=None, particle_type=None):
		if "#" in filename:
			filename, index = filename.split("#")
			index = int(index)
			particle_type = index
			particle_name = gadget_particle_names[particle_type]
		elif particle_type is not None:
			self.particle_name = gadget_particle_names[self.particle_type]
			self.particle_type = particle_type
		elif particle_name is not None:
			if particle_name.lower() in gadget_particle_names:
				self.particle_type = gadget_particle_names.index(particle_name.lower())
				self.particle_name = particle_name.lower()
			else:
				raise ValueError, "particle name not supported: %r, expected one of %r" % (particle_name, " ".join(gadget_particle_names))
		else:
			raise Exception, "expected particle type or name as argument, or #<nr> behind filename"
		super(Hdf5MemoryMappedGadget, self).__init__(filename)
		self.particle_type = particle_type
		self.particle_name = particle_name
		self.name = self.name + "-" + self.particle_name
		h5file = h5py.File(self.filename, 'r')
		#for i in range(1,4):
		key = "/PartType%d" % self.particle_type
		if key not in h5file:
			raise KeyError, "%s does not exist" % key
		particles = h5file[key]
		for name in particles.keys():
			#name = "/PartType%d/Coordinates" % i
			data = particles[name]
			if isinstance(data, h5py.highlevel.Dataset): #array.shape
				array = data
				shape = array.shape
				if len(shape) == 1:
					offset = array.id.get_offset()
					if offset is not None:
						self.addColumn(name, offset, data.shape[0], dtype=data.dtype)
				else:
					if name == "Coordinates":
						offset = data.id.get_offset() 
						if offset is None:
							print name, "is not of continuous layout?"
							sys.exit(0)
						bytesize = data.dtype.itemsize
						self.addColumn("x", offset, data.shape[0], dtype=data.dtype, stride=3)
						self.addColumn("y", offset+bytesize, data.shape[0], dtype=data.dtype, stride=3)
						self.addColumn("z", offset+bytesize*2, data.shape[0], dtype=data.dtype, stride=3)
					elif name == "Velocity":
						offset = data.id.get_offset() 
						self.addColumn("vx", offset, data.shape[0], dtype=data.dtype, stride=3)
						self.addColumn("vy", offset+bytesize, data.shape[0], dtype=data.dtype, stride=3)
						self.addColumn("vz", offset+bytesize*2, data.shape[0], dtype=data.dtype, stride=3)
					elif name == "Velocities":
						offset = data.id.get_offset() 
						self.addColumn("vx", offset, data.shape[0], dtype=data.dtype, stride=3)
						self.addColumn("vy", offset+bytesize, data.shape[0], dtype=data.dtype, stride=3)
						self.addColumn("vz", offset+bytesize*2, data.shape[0], dtype=data.dtype, stride=3)
					else:
						logger.error("unsupported column: %r of shape %r" % (name, array.shape))
		if "Header" in h5file:
			for name in "Redshift Time_GYR".split():
				if name in h5file["Header"].attrs:
					value = h5file["Header"].attrs[name]
					logger.debug("property[{name!r}] = {value}".format(**locals()))
					self.variables[name] = value
					#self.property_names.append(name)
		
		name = "particle_type"
		value = particle_type
		logger.debug("property[{name}] = {value}".format(**locals()))
		self.variables[name] = value
		#self.property_names.append(name)

	@classmethod
	def can_open(cls, path, *args, **kwargs):
		if len(args) == 2:
			particleName = args[0]
			particleType = args[1]
		elif "particle_name" in kwargs:
			particle_type = gadget_particle_names.index(kwargs["particle_name"].lower())
		elif "particle_type" in kwargs:
			particle_type = kwargs["particle_type"]
		elif "#" in path:
			filename, index = path.split("#")
			particle_type = gadget_particle_names[index]
		else:
			return False
		h5file = None
		try:
			h5file = h5py.File(path, "r")
		except:
			return False
		has_particles = False
		#for i in range(1,6):
		key = "/PartType%d" % particle_type
		exists = key in h5file
		h5file.close()
		return exists

		#has_particles = has_particles or (key in h5file)
		#return has_particles
			
	
	@classmethod
	def get_options(cls, path):
		return []
	
	@classmethod
	def option_to_args(cls, option):
		return []


dataset_type_map["gadget-hdf5"] = Hdf5MemoryMappedGadget

class InMemory(DatasetMemoryMapped):
	def __init__(self, name):
		super(InMemory, self).__init__(filename=None, nommap=True, name=name)


from numba import jit

@jit(nopython=True)
def reorder(array_from, array_temp, order):
	length = len(array_from)
	for i in range(length):
		array_temp[i] = array_from[order[i]]
	for i in range(length):
		array_from[i] = array_temp[i]

class SoneiraPeebles(InMemory):
	def __init__(self, dimension, eta, max_level, L):
		super(SoneiraPeebles, self).__init__(name="soneira-peebles")
		#InMemory.__init__(self)
		def todim(value):
			if isinstance(value, (tuple, list)):
				assert len(value) == dimension, "either a scalar or sequence of length equal to the dimension"
				return value
			else:
				return [value] * dimension

		eta = eta
		max_level = max_level
		N = eta**(max_level)
		# array[-1] is used as a temp storage
		array = np.zeros((dimension+1, N), dtype=np.float64)
		L = todim(L)

		for d in range(dimension):
			vaex.vaexfast.soneira_peebles(array[d], 0, 1, L[d], eta, max_level)
		order = np.zeros(N, dtype=np.int64)
		vaex.vaexfast.shuffled_sequence(order);
		for i, name in zip(range(dimension), "x y z w v u".split()):
			#np.take(array[i], order, out=array[i])
			reorder(array[i], array[-1], order)
			self.addColumn(name, array=array[i])

dataset_type_map["soneira-peebles"] = Hdf5MemoryMappedGadget


class Zeldovich(InMemory):
	def __init__(self, dim=2, N=256, n=-2.5, t=None, seed=None, scale=1, name="zeldovich approximation"):
		super(Zeldovich, self).__init__(name=name)
		
		if seed is not None:
			np.random.seed(seed)
		#sys.exit(0)
		shape = (N,) * dim
		A = np.random.normal(0.0, 1.0, shape)
		F = np.fft.fftn(A) 
		K = np.fft.fftfreq(N, 1./(2*np.pi))[np.indices(shape)]
		k = (K**2).sum(axis=0)
		k_max = np.pi
		F *= np.where(np.sqrt(k) > k_max, 0, np.sqrt(k**n) * np.exp(-k*4.0))
		F.flat[0] = 0
		#pylab.imshow(np.where(sqrt(k) > k_max, 0, np.sqrt(k**-2)), interpolation='nearest')
		grf = np.fft.ifftn(F).real
		Q = np.indices(shape) / float(N-1) - 0.5
		s = np.array(np.gradient(grf)) / float(N)
		#pylab.imshow(s[1], interpolation='nearest')
		#pylab.show()
		s /= s.max() * 100.
		#X = np.zeros((4, 3, N, N, N))
		#for i in range(4):
		#if t is None:
		#	s = s/s.max()
		t = t or 1.
		X = Q + s * t

		for d, name in zip(range(dim), "xyzw"):
			self.addColumn(name, array=X[d].reshape(-1) * scale)
		for d, name in zip(range(dim), "xyzw"):
			self.addColumn("v"+name, array=s[d].reshape(-1) * scale)
		for d, name in zip(range(dim), "xyzw"):
			self.addColumn(name+"0", array=Q[d].reshape(-1) * scale)
		return
		
dataset_type_map["zeldovich"] = Zeldovich
		
		
import astropy.io.votable
class VOTable(DatasetMemoryMapped):
	def __init__(self, filename):
		super(VOTable, self).__init__(filename, nommap=True)
		table = astropy.io.votable.parse_single_table(filename)
		logger.debug("done parsing VO table")
		names = table.array.dtype.names
		
		data = table.array.data
		for i in range(len(data.dtype)):
			name = data.dtype.names[i]
			type = data.dtype[i]
			if type.kind in ["f", "i"]: # only store float and int
				#datagroup.create_dataset(name, data=table.array[name].astype(np.float64))
				#dataset.addMemoryColumn(name, table.array[name].astype(np.float64))
				self.addColumn(name, array=table.array[name])
		#dataset.samp_id = table_id
		#self.list.addDataset(dataset)
		#return dataset
	
	@classmethod
	def can_open(cls, path, *args, **kwargs):
		can_open = path.endswith(".vot")
		logger.debug("%r can open: %r"  %(cls.__name__, can_open))
		return can_open
dataset_type_map["votable"] = VOTable


class AsciiTable(DatasetMemoryMapped):
	def __init__(self, filename):
		super(AsciiTable, self).__init__(filename, nommap=True)
		import asciitable
		table = asciitable.read(filename)
		logger.debug("done parsing ascii table")
		#import pdb
		#pdb.set_trace()
		#names = table.array.dtype.names
		names = table.dtype.names
		
		#data = table.array.data
		for i in range(len(table.dtype)):
			name = table.dtype.names[i]
			type = table.dtype[i]
			if type.kind in ["f", "i"]: # only store float and int
				#datagroup.create_dataset(name, data=table.array[name].astype(np.float64))
				#dataset.addMemoryColumn(name, table.array[name].astype(np.float64))
				self.addColumn(name, array=table[name])
		#dataset.samp_id = table_id
		#self.list.addDataset(dataset)
		#return dataset
	
	@classmethod
	def can_open(cls, path, *args, **kwargs):
		can_open = path.endswith(".asc")
		logger.debug("%r can open: %r"  %(cls.__name__, can_open))
		return can_open
dataset_type_map["ascii"] = AsciiTable

class MemoryMappedGadget(DatasetMemoryMapped):
	def __init__(self, filename):
		super(MemoryMappedGadget, self).__init__(filename)
		#h5file = h5py.File(self.filename)
		import vaex.io.gadget
		length, posoffset, veloffset, header = vaex.io.gadget.getinfo(filename)
		self.addColumn("x", posoffset, length, dtype=np.float32, stride=3)
		self.addColumn("y", posoffset+4, length, dtype=np.float32, stride=3)
		self.addColumn("z", posoffset+8, length, dtype=np.float32, stride=3)
		
		self.addColumn("vx", veloffset, length, dtype=np.float32, stride=3)
		self.addColumn("vy", veloffset+4, length, dtype=np.float32, stride=3)
		self.addColumn("vz", veloffset+8, length, dtype=np.float32, stride=3)
dataset_type_map["gadget-plain"] = MemoryMappedGadget
		
		
def can_open(path, *args, **kwargs):
	for name, class_ in dataset_type_map.items():
		if class_.can_open(path, *args):
			return True
		
def load_file(path, *args, **kwargs):
	dataset_class = None
	for name, class_ in vaex.dataset.dataset_type_map.items():
		logger.debug("trying %r with class %r" % (path, class_))
		if class_.can_open(path, *args, **kwargs):
			logger.debug("can open!")
			dataset_class = class_
			break
	if dataset_class:
		dataset = dataset_class(path, *args)
		return dataset

from execution import JobsManager
from .remote import ServerRest, SubspaceRemote, DatasetRemote<|MERGE_RESOLUTION|>--- conflicted
+++ resolved
@@ -346,11 +346,7 @@
 		return len(self.expressions)
 
 	def selected(self):
-<<<<<<< HEAD
-		return self.__class__(self.dataset, expressions=self.expressions, async=self.async, masked=True)
-=======
 		return self.__class__(self.dataset, expressions=self.expressions, executor=self.executor, async=self.async, masked=True)
->>>>>>> b679cbd1
 
 	def plot(self, grid=None, limits=None, center=None, weight=None, f=lambda x: x, axes=None, **kwargs):
 		import pylab
