from __future__ import absolute_import
__author__ = 'maartenbreddels'

import tornado.ioloop
import tornado.web
import tornado.httpserver
import tornado.websocket
import tornado.auth
import tornado.gen
import threading
import logging
import vaex as vx
import vaex.utils
import json
import inspect
import yaml
import argparse
import os
import time

logger = logging.getLogger("vaex.webserver")
job_index = 0
class JobFlexible(object):
	def __init__(self, cost, fn=None, args=None, kwargs=None, index=None):
		global job_index
		self.cost = cost
		if index is None:
			self.index = job_index
			job_index += 1
		else:
			self.index = index
		self.fraction = None
		self.time_elapsed_goal = None
		self.time_created = time.time()
		self.fn = fn or (lambda *args, **kwargs: None)
		self.args = args
		self.kwargs = kwargs

	def set_fraction(self, fraction):
		self.fraction = fraction

	def set_time_elapsed_goal(self, time_elapsed_goal):
		self.time_elapsed_goal = time_elapsed_goal

	def execute(self):
		try:
			result = self.fn(*self.args, **self.kwargs)
			return result
		finally:
			self.done()

	def done(self):
		self.time_done = time.time()
		self.time_elapsed = self.time_done - self.time_created
import vaex.events
class JobQueue(object):
	def __init__(self):
		self.queue = []
		self.queue_delay = 1. # 1 second to get rid of the queue
		self.seconds_per_cost = 1.
		self.cost_modifier_per_miss = 0.1
		self.fraction_minimum = 1e-4
		self.signal_job_finished = vaex.events.Signal("job finished")

	def add(self, job):
		self.queue.append(job)

	def get_next(self):
		if len(self.queue) == 0:
			raise IndexError("queue empty")
		total_cost = sum(job.cost for job in self.queue)
		job_count = len(self.queue)
		job = self.queue.pop(0)
		logger.debug("queue length is %d, total cost of queue is %f, job index %d", len(self.queue), total_cost, job.index)
		# if the total cost equals seconds, and we want the queue to be finished in 1 second
		# this will be the best fraction
		elapsed = time.time() - job.time_created
		if elapsed > self.queue_delay * 1.3: # we already spent way too long time, the math doesn't work out, so what now?
			# we scale the cost up, since it apearently doesn't work out fully
			#raise ValueError, "elapsed = %f" % elapsed
			logger.error("queue clogging up")
		# assuming the queue costs will stay constant we want to finished this whole queue in max self.queue_delay
		# seconds. Therefore the current job should only calculate a fraction as computed by:
		fraction = (self.queue_delay - elapsed) / (total_cost * self.seconds_per_cost) * 0.9
		fraction = min(max(self.fraction_minimum, fraction), 1)
		time_elapsed_goal = elapsed + job.cost * self.seconds_per_cost * fraction / 0.9#elapsed + fraction * (self.seconds_per_cost)
		logger.debug("to finish the queue we set the next job's fraction to %f (time elapsed = %f)", fraction, elapsed)
		#print fraction
		job.set_fraction(fraction)
		job.set_time_elapsed_goal(time_elapsed_goal)
		return job

	def finished(self, job):
		ratio = job.time_elapsed/ job.time_elapsed_goal # / job.time_elapsed_goal
		if ratio > 1.2:
			logger.debug("job should have taken %f seconds, took %f seconds, we should go faster", job.time_elapsed_goal, job.time_elapsed)
			self.seconds_per_cost *= (1 + self.cost_modifier_per_miss)
		if ratio < 0.75:
			self.seconds_per_cost *= (1 - self.cost_modifier_per_miss)
			logger.debug("job should have taken %f seconds, took %f seconds, we can slow down", job.time_elapsed_goal, job.time_elapsed)
		logger.debug("seconds_per_cost set to: %f", self.seconds_per_cost)
		self.signal_job_finished.emit(job)

		#seconds_goal = job.set_fraction
		#fraction_goal = job.set_fraction
		#fraction_achieved = job.ti
		pass

#import concurrent.future

class JobExecutor(object):
	def __init__(self, job_queue):
		self.job_queue = job_queue
		#self.thread_pool_executor = concurrent.

	def empty_queue(self):
		while True:
			try:
				job = self.job_queue.get_next()
				job.execute()
				self.job_queue.finished(job)
			except IndexError:
				return

class GoogleOAuth2LoginHandler(tornado.web.RequestHandler,
                               tornado.auth.GoogleOAuth2Mixin):
    @tornado.gen.coroutine
    def get(self):
        if self.get_argument('code', False):
            user = yield self.get_authenticated_user(
                redirect_uri='http://your.site.com/auth/google',
                code=self.get_argument('code'))
            # Save the user with e.g. set_secure_cookie
        else:
            yield self.authorize_redirect(
                redirect_uri='http://your.site.com/auth/google',
                client_id='cid',
                scope=['profile', 'email'],
                response_type='code',
                extra_params={'approval_prompt': 'auto'})

def task_invoke(subspace, method_name, **arguments):
	method = getattr(subspace, method_name)
	args, varargs, kwargs, defaults = inspect.getargspec(method)
	#print inspect.getargspec(method)
	#args_required = args[:len(args)-len(defaults)]
	#kwargs = {}
	#for arg in args:
	#	if arg in arguments:
	#		kwargs[arg] = arguments[arg]
	#print("calling %s with arguments %r" % (method_name, arguments))
	values = method(**arguments)
	return values

import collections
import concurrent.futures
import vaex.execution
import vaex.multithreading

class ListHandler(tornado.web.RequestHandler):
	def initialize(self, webserver, submit_threaded, cache, cache_selection, datasets=None):
		self.webserver = webserver
		self.submit_threaded = submit_threaded
		self.datasets = datasets or [vx.example()]
		self.datasets_map = collections.OrderedDict([(ds.name,ds) for ds in self.datasets])
		self.cache = cache
		self.cache_selection = cache_selection

	def set_default_headers(self):
		self.set_header("Access-Control-Allow-Origin", "*")

	@tornado.gen.coroutine
	def get(self):
		user_id = None
		if False: # disable user_id for the moment
			user_id = self.get_cookie("user_id")
			logger.debug("user_id in cookie: %r", user_id)
			if user_id is None:
				import uuid
				user_id = str(uuid.uuid4())
				self.set_cookie("user_id", user_id)
			logger.debug("user_id: %r", user_id)
		# tornado retursn a list of values, just use the first value
		arguments = {key:json.loads(self.request.arguments[key][0]) for key in self.request.arguments.keys()}
		key = (self.request.path, "-".join([str(v) for v in sorted(arguments.items())]))
		response = self.cache.get(key)
		if response is None:
			response = yield self.submit_threaded(process, self.webserver, user_id, self.request.path, **arguments)
			try:
				self.cache[key] = response
			except ValueError:
				pass # raised when it doesn't fit in cache
		else:
			logger.debug("cache hit for key: %r", key)
		#logger.debug("response is: %r", response)
		if response is None:
			response = self.error("unknown request or error")
		if isinstance(response, str):
			self.set_header("Content-Type", "application/octet-stream")
		self.write(response)


class ProgressWebSocket(tornado.websocket.WebSocketHandler):
	def initialize(self, webserver, submit_threaded, cache, cache_selection, datasets=None):
		self.webserver = webserver
		self.submit_threaded = submit_threaded
		self.datasets = datasets or [vx.example()]
		self.datasets_map = collections.OrderedDict([(ds.name,ds) for ds in self.datasets])
		self.cache = cache
		self.cache_selection = cache_selection

	def check_origin(self, origin):
		return True

	def open(self):
		logger.debug("WebSocket opened")

	@tornado.gen.coroutine
	def on_message(self, message):
		logger.debug("websocket message: %r", message)
		arguments = json.loads(message)
		path = arguments["path"]
		arguments.pop("path")
		user_id = arguments.pop("user_id", None)

		if False: # disable user_id for the moment
			user_id = self.get_cookie("user_id")
			if user_id == None:
				user_id = arguments.pop("user_id")
				if user_id == None:
					self.write_json(error="no user id, do an http get request first")
					return
		job_id = arguments["job_id"]
		last_progress = [None]
		def progress(f):
			def do():
				logger.debug("progress: %r", f)
				last_progress[0] = f
				self.write_json(job_id=job_id, job_phase="PENDING", progress=f)
			if last_progress[0] is None or (f - last_progress[0]) > 0.05 or f == 1.0:
				tornado.ioloop.IOLoop.current().add_callback(do)
			return True
		response = yield self.submit_threaded(process, self.webserver, user_id, path, progress=progress, **arguments)
		progress(1)
		if response is None:
			response = self.error("unknown request or error")
		#if isinstance(response, str):
		#	#self.set_header("Content-Type", "application/octet-stream")
		#	response = {"result": response.encode("base64")}
		response["job_id"] = job_id
		if "result" in response:
			response["job_phase"] = "COMPLETED"
		if "error" in response:
			response["job_phase"] = "ERROR"
		if "exception" in response:
			response["job_phase"] = "EXCEPTION"
		self.write_json(**response)

	def write_json(self, **kwargs):
		logger.debug("writing json: %r", kwargs)
		self.write_message(json.dumps(kwargs))

	def on_close(self):
		logger.debug("WebSocket closed")

class QueueHandler(tornado.web.RequestHandler):
	def initialize(self, datasets):
		self.datasets = datasets
		self.datasets_map = dict([(ds.name,ds) for ds in self.datasets])

	def get(self):
        #self.write("Hello, world")
		self.write(dict(datasets=[{"name":ds.name, "length":len(ds)} for ds in self.datasets]))

def exception(exception):
	logger.exception("handled exception at server, all fine")
	return ({"exception": {"class":str(exception.__class__.__name__), "msg": str(exception)} })

def error(msg):
	return ({"error": msg}) #, "result":None})

def process(webserver, user_id, path, fraction=None, progress=None, **arguments):
	if not hasattr(webserver.thread_local, "executor"):
		logger.debug("creating thread pool and executor")
		webserver.thread_local.thread_pool = vaex.multithreading.ThreadPoolIndex(nthreads=webserver.threads_per_job)
		webserver.thread_local.executor = vaex.execution.Executor(thread_pool=webserver.thread_local.thread_pool)
		webserver.thread_pools.append(webserver.thread_local.thread_pool)

	progress = progress or (lambda x: True)
	progress(0)
	# TODO: mem leak and other issues if we don't disconnect this
	webserver.thread_local.executor.signal_progress.connect(progress)
	#return ("Hello, world")
	#print request.path
	try:
		parts = [part for part in path.split("/") if part]
		logger.debug("request: %r" % parts)
		if parts[0] == "sleep":
			seconds = float(parts[1])
			import time
			time.sleep(min(1, seconds))
			return ({"result":seconds})
		elif parts[0] == "datasets":
			if len(parts) == 1:
				#
				response = dict(result=[{"name":ds.name, "full_length":ds.full_length(), "column_names":ds.get_column_names(),
										 "description": ds.description, "descriptions":ds.descriptions,
										 "ucds":ds.ucds, "units":{name:str(unit) for name, unit in ds.units.items()},
										 "dtypes":{name:ds.columns[name].dtype.name for name in ds.get_column_names()},
										 "virtual_columns":dict(ds.virtual_columns),
										 } for ds in webserver.datasets])
				logger.debug("response: %r", response)
				return response
			else:

				dataset_name = parts[1]
				logger.debug("dataset: %s", dataset_name)
				if dataset_name not in webserver.datasets_map:
					error("dataset does not exist: %r, possible options: %r" % (dataset_name, webserver.datasets_map.keys()))
				else:
					if len(parts) > 2:
						method_name = parts[2]
						logger.debug("method: %r args: %r" % (method_name, arguments))
						if "expressions" in arguments:
							expressions = arguments["expressions"]
						else:
							expressions = None
						# make a shallow copy, such that selection and active_fraction is not shared
						dataset = webserver.datasets_map[dataset_name].shallow_copy(virtual=False)
	
						if dataset.mask is not None:
							logger.debug("selection: %r", dataset.mask.sum())
						if "active_fraction" in arguments:
							active_fraction = arguments["active_fraction"]
							logger.debug("setting active fraction to: %r", active_fraction)
							dataset.set_active_fraction(active_fraction)
						else:
							if fraction is not None:
								dataset.set_active_fraction(fraction)
								logger.debug("auto fraction set to %f", fraction)

						if "selection" in arguments:
							selection_values = arguments["selection"]
							selection = vaex.dataset.selection_from_dict(dataset, selection_values)
							dataset.set_selection(selection, executor=webserver.thread_local.executor)
						if "variables" in arguments:
							variables = arguments["variables"]
							logger.debug("setting variables to: %r", variables)
							for key, value in variables:
								dataset.set_variable(key, value)
						if "virtual_columns" in arguments:
							virtual_columns = arguments["virtual_columns"]
							logger.debug("setting virtual_columns to: %r", virtual_columns)
							for key, value in virtual_columns:
								dataset.add_virtual_column(key, value)
<<<<<<< HEAD
						if expressions:
							for expression in expressions:
								dataset.validate_expression(expression)
							for key, value in virtual_columns:
								dataset.validate_expression(value)
						for name in "expressions active_fraction selection variables virtual_columns".split():
							arguments.pop(name, None)
=======
>>>>>>> 559dbca1
						subspace = dataset(*expressions, executor=webserver.thread_local.executor) if expressions else None
						try:
							if subspace:
								if "selection" in arguments:
									subspace = subspace.selected()
							for name in "job_id expressions active_fraction selection variables virtual_columns".split():
								arguments.pop(name, None)
							logger.debug("subspace: %r", subspace)
							if method_name in ["minmax", "image_rgba_url", "var", "mean", "sum", "limits_sigma", "nearest", "correlation", "mutual_information"]:
								#print "expressions", expressions
								values = task_invoke(subspace, method_name, **arguments)
								logger.debug("result: %r", values)
								#print values, expressions
								values = values.tolist() if hasattr(values, "tolist") else values

								#for value in values:
								#	logger.debug("value: %r" % type(value))
								#try:
								#	values = [(k.tolist() if hasattr(k, "tolist") else k) for k in values]
								#except:
								#	pass
								return ({"result": values})
							elif method_name == "histogram":
								grid = task_invoke(subspace, method_name, **arguments)
								#self.set_header("Content-Type", "application/octet-stream")
								#return (grid.tostring())
								import base64
								result = base64.b64encode(grid.tostring()).decode("ascii")
								logger.debug("type: %s" % type(result))
								return {"result": result}
							elif method_name in ["select", "lasso_select"]:
								dataset.mask = webserver.cache_selection.get((dataset.path, user_id))
								result = task_invoke(dataset, method_name, **arguments)
								result = result.tolist() if hasattr(result, "tolist") else result
								webserver.cache_selection[(dataset.path, user_id)] = dataset.mask
								return ({"result": result})
							elif method_name in ["evaluate"]:
								result = task_invoke(dataset, method_name, **arguments)
								result = result.tolist() if hasattr(result, "tolist") else result
								return ({"result": result})
							else:
								logger.error("unknown method: %r", method_name)
								return error("unknown method: " + method_name)
						except (SyntaxError, KeyError, NameError) as e:
							return exception(e)
	except:
		logger.exception("unknown issue")
	return error("unknown request")

from cachetools import Cache, LRUCache
import sys
MB = 1024**2
GB = MB * 1024

class WebServer(threading.Thread):
	def __init__(self, address="localhost", port=9000, webserver_thread_count=2, cache_byte_size=500*MB,
				 cache_selection_byte_size=500*MB, datasets=[], compress=True, development=False, threads_per_job=4):
		threading.Thread.__init__(self)
		self.setDaemon(True)
		self.address = address
		self.port = port
		self.started = threading.Event()
		self.datasets = datasets
		self.datasets_map = dict([(ds.name,ds) for ds in self.datasets])

		self.webserver_thread_count = webserver_thread_count
		self.threads_per_job = threads_per_job

		self.thread_pool = concurrent.futures.ThreadPoolExecutor(self.webserver_thread_count)
		self.thread_local = threading.local()
		self.thread_pools = []

		self.job_queue = JobQueue()

		self.cache = LRUCache(cache_byte_size, getsizeof=sys.getsizeof)
		self.cache_selection = LRUCache(cache_selection_byte_size, getsizeof=sys.getsizeof)

		self.options = dict(webserver=self, datasets=datasets, submit_threaded=self.submit_threaded, cache=self.cache,
							cache_selection=self.cache_selection)


		#tornado.web.GZipContentEncoding.MIN_LENGTH = 1
		tornado.web.GZipContentEncoding.CONTENT_TYPES.add("application/octet-stream")
		self.application = tornado.web.Application([
			(r"/queue", QueueHandler, self.options),
			(r"/auth", GoogleOAuth2LoginHandler, {}),
			(r"/websocket", ProgressWebSocket, self.options),
			(r"/.*", ListHandler, self.options),
		], compress_response=compress, debug=development)
		logger.debug("compression set to %r", compress)
		logger.debug("cache size set to %s", vaex.utils.filesize_format(cache_byte_size))
		logger.debug("thread count set to %r", self.webserver_thread_count)

	def submit_threaded(self, callable, *args, **kwargs):
		job = JobFlexible(4., callable, args=args, kwargs=kwargs)
		self.job_queue.add(job)
		def execute():
			job = self.job_queue.get_next()
			job.kwargs["fraction"] = job.fraction # add fraction keyword argument to the callback
			try:
				result = job.execute()
			finally:
				self.job_queue.finished(job)
			return result
		future = self.thread_pool.submit(execute) #, *args, **kwargs)
		return future

	def serve(self):
		self.mainloop()

	def serve_threaded(self):
		logger.debug("start thread")
		self.start()
		logger.debug("wait for thread to run")
		self.started.wait()
		logger.debug("make tornado io loop the main thread's current")
		# this will make the main thread use this ioloop as current
		self.ioloop.make_current()

	def run(self):
		self.mainloop()

	def mainloop(self):
		logger.info("serving at http://%s:%d" % (self.address, self.port))
		self.ioloop = tornado.ioloop.IOLoop.current()
		# listen doesn't return a server object, which we need to close
		#self.application.listen(self.port, address=self.address)
		from tornado.httpserver import HTTPServer
		self.server = HTTPServer(self.application)
		self.server.listen(self.port, self.address)
		self.started.set()
		#self.ioloop.add_callback(self.started.set)
		#if not self.ioloop.is_running():
		try:
			self.ioloop.start()
		except RuntimeError:
			pass # TODO: not sure why this happens in the unittest
		self.ioloop.clear_current()

	def stop_serving(self):
		logger.debug("stop server")
		self.server.stop()
		logger.debug("stop io loop")
		#self.ioloop.stop()
		self.ioloop.clear_current()
		for thread_pool in self.thread_pools:
			thread_pool.close()

defaults_yaml = """
address: 0.0.0.0
port: 9000
filenames: []
verbose: 2
cache: 500000000
compress: true
filename: []
development: False
threads_per_job: 4
"""

def main(argv):

	parser = argparse.ArgumentParser(argv[0])
	parser.add_argument("filename", help="filename for dataset", nargs='*')
	parser.add_argument("--address", help="address to bind the server to (default: %(default)s)", default="0.0.0.0")
	parser.add_argument("--port", help="port to listen on (default: %(default)s)", type=int, default=9000)
	parser.add_argument('--verbose', '-v', action='count', default=2)
	parser.add_argument('--cache', help="cache size in bytes for requests, set to zero to disable (default: %(default)s)", type=int, default=500000000)
	parser.add_argument('--compress', help="compress larger replies (default: %(default)s)", default=True, action='store_true')
	parser.add_argument('--no-compress', dest="compress", action='store_false')
	parser.add_argument('--development', default=False, action='store_true', help="enable development features (auto reloading)")
	parser.add_argument('--threads-per-job', default=4, type=int, help="threads per job (default: %(default)s)")
	#config = layeredconfig.LayeredConfig(defaults, env, layeredconfig.Commandline(parser=parser, commandline=argv[1:]))
	config = parser.parse_args(argv[1:])

	verbosity = ["ERROR", "WARNING", "INFO", "DEBUG"]
	logging.getLogger("vaex").setLevel(verbosity[config.verbose])
	#import vaex
	#vaex.set_log_level_debug()
	from vaex.settings import webserver as settings

	#filenames = config.filenames
	filenames = []
	filenames = config.filename
	datasets = []
	for filename in filenames:
		ds = vx.open(filename)
		if ds is None:
			print("error opening file: %r" % filename)
		else:
			datasets.append(ds)
	datasets = datasets or [vx.example()]
	#datasets = [ds for ds in datasets if ds is not None]
	logger.info("datasets:")
	for dataset in datasets:
		logger.info("\thttp://%s:%d/%s or ws://%s:%d/%s", config.address, config.port, dataset.name, config.address, config.port, dataset.name)
	server = WebServer(datasets=datasets, address=config.address, port=config.port, cache_byte_size=config.cache,
					   compress=config.compress, development=config.development,
					   threads_per_job=config.threads_per_job)
	server.serve()

if __name__ == "__main__":
	#logger.setLevel(logging.logging.DEBUG)
	#print sys.argv
	main(sys.argv)
	#3_threaded()
	#import time
	#time.sleep(10)
	#server.stop_serving()<|MERGE_RESOLUTION|>--- conflicted
+++ resolved
@@ -303,10 +303,10 @@
 		elif parts[0] == "datasets":
 			if len(parts) == 1:
 				#
-				response = dict(result=[{"name":ds.name, "full_length":ds.full_length(), "column_names":ds.get_column_names(),
+				response = dict(result=[{"name":ds.name, "full_length":ds.full_length(), "column_names":ds.get_column_names(strings=True),
 										 "description": ds.description, "descriptions":ds.descriptions,
 										 "ucds":ds.ucds, "units":{name:str(unit) for name, unit in ds.units.items()},
-										 "dtypes":{name:ds.columns[name].dtype.name for name in ds.get_column_names()},
+										 "dtypes":{name:str(ds.columns[name].dtype) for name in ds.get_column_names(strings=True)},
 										 "virtual_columns":dict(ds.virtual_columns),
 										 } for ds in webserver.datasets])
 				logger.debug("response: %r", response)
@@ -353,16 +353,16 @@
 							logger.debug("setting virtual_columns to: %r", virtual_columns)
 							for key, value in virtual_columns:
 								dataset.add_virtual_column(key, value)
-<<<<<<< HEAD
+								try:
+									dataset.validate_expression(value)
+								except (SyntaxError, KeyError, NameError) as e:
+									return exception(e)
 						if expressions:
 							for expression in expressions:
-								dataset.validate_expression(expression)
-							for key, value in virtual_columns:
-								dataset.validate_expression(value)
-						for name in "expressions active_fraction selection variables virtual_columns".split():
-							arguments.pop(name, None)
-=======
->>>>>>> 559dbca1
+								try:
+									dataset.validate_expression(expression)
+								except (SyntaxError, KeyError, NameError) as e:
+									return exception(e)
 						subspace = dataset(*expressions, executor=webserver.thread_local.executor) if expressions else None
 						try:
 							if subspace:
