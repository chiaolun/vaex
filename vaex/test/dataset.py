--- conflicted
+++ resolved
@@ -41,11 +41,7 @@
 	def setUp(self):
 		self.dataset = dataset.DatasetArrays("dataset")
 
-<<<<<<< HEAD
 		self.x = x = np.arange(10, dtype=">f8")
-=======
-		self.x = x = np.arange(10, dtype=np.int64)
->>>>>>> 58643f52
 		self.y = y = x ** 2
 		self.dataset.add_column("x", x)
 		self.dataset.add_column("y", y)
